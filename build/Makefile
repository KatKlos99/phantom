#--------------------------------------------------------------------------!
# The Phantom Smoothed Particle Hydrodynamics code, by Daniel Price et al. !
# Copyright (c) 2007-2018 The Authors (see AUTHORS)                        !
# See LICENCE file for usage and distribution conditions                   !
# http://users.monash.edu.au/~dprice/phantom                               !
#--------------------------------------------------------------------------!
#+
#  The Phantom Makefile
#
#  DESCRIPTION:
#   This is the main Makefile for all of the code and utilities
#   Compiler settings are grouped under the SYSTEM variable while
#   compile-time settings for different problems are grouped under
#   the SETUP variable
#
#  OWNER: Daniel Price
#
#  $Id: 2788b71b1c08e560e77dce9849c5cb24a668f4b9 $
#+
#--------------------------------------------------------------------------

.KEEP_STATE:

PHANTOM_VERSION_MAJOR=1
PHANTOM_VERSION_MINOR=2
PHANTOM_VERSION_MICRO=1
VERSION=$(PHANTOM_VERSION_MAJOR).$(PHANTOM_VERSION_MINOR).$(PHANTOM_VERSION_MICRO)

KNOWN_SYSTEM=no
SHELL = /bin/bash
VPATH = ${RUNDIR} ../src/main ../src/utils ../src/setup ../src/tests ../src/lib/NICIL/src
BINDIR= ../bin
UNAME=${shell uname}
#----------------------------------------------------------------
# Sensible defaults for phantom configuration
#----------------------------------------------------------------
CONFIG        = config.F90
SETUPFILE     = setup_unifdis.F90
MODFILE       = moddump_default.f90
ANALYSIS      = analysis_dtheader.f90
MULTIRUNFILE  = multirun.f90
LIVE_ANALYSIS = no
LINKLIST      = dtype_kdtree.F90 kdtree.F90 linklist_kdtree.F90
#
# can comment out the following lines and instead set
# the parameters as environment variables
#
ifndef DOUBLEPRECISION
  DOUBLEPRECISION= yes
endif
ifndef EDITOR
  EDITOR= emacs
endif
ifndef OPENMP
  OPENMP= yes
endif
ifndef SPLASH_DIR
   SPLASH_DIR=${shell if [ -d $$HOME/splash ]; then echo $$HOME/splash; fi}
endif
# MPI= yes
#
# endian can be "BIG", "LITTLE" or anything else which has no effect
#
# ENDIAN= default
#
CC = gcc
CCFLAGS = -O5
LIBCXX = -lstdc++
#FPPFLAGS=
LDFLAGS=
SRCPHOTO=

#----------------------------------------------------------------
# here follows specific configuration options used
# for various types of simulations
#
# preprocessor options are as follows:
#
# -DPERIODIC            ! periodic boundaries
# -DIND_TIMESTEPS       ! individual particle timesteps
# -DSTS_TIMESTEPS       ! super-timestepping
# -DDISC_VISCOSITY      ! use artificial disc viscosity ( nu \propto alpha_sph cs h
#                       ! and calculated for both approaching and receding particles
# -DDRIVING             ! use turbulence driving
# -DMHD                 ! magnetic fields
# -DNONIDEALMHD         ! non-ideal magnetic fields including ionisation; uses NICIL
#
# -DSORT                ! whether or not to sort particles
#
# -DPHOTO               ! turn on the photoevaporation
# -DLIGHTCURVE          ! lightcurve estimation
#----------------------------------------------------------------
#
# Check for obsolete setups and replace with generic version
#
#----------------------------------------------------------------
ifeq ($(SETUP), HLTau) # [buildbot skip]
    OBSOLETE_SETUP=yes
    OLDSETUP= HLTau
    override SETUP=disc
endif
ifeq ($(SETUP), dustyHLTau) # [buildbot skip]
    OBSOLETE_SETUP=yes
    OLDSETUP= dustyHLTau
    override SETUP=dustydisc
endif
ifeq ($(SETUP), mcfost) # [buildbot skip]
    OBSOLETE_SETUP=yes
    OLDSETUP=mcfost
    override SETUP=disc
    MCFOST=yes
endif
ifeq ($(SETUP), planets) # [buildbot skip]
    OBSOLETE_SETUP=yes
    OLDSETUP= planets
    override SETUP=disc
endif
ifeq ($(SETUP), binarydisc) # [buildbot skip]
    OBSOLETE_SETUP=yes
    OLDSETUP= binarydisc
    override SETUP=disc
endif
ifeq ($(SETUP), dustybinarydisc) # [buildbot skip]
    OBSOLETE_SETUP=yes
    OLDSETUP= dustybinarydisc
    override SETUP=dustydisc
endif
ifeq ($(SETUP), Lense-Thirring) # [buildbot skip]
    OBSOLETE_SETUP=yes
    OLDSETUP= Lense-Thirring
    override SETUP=disc
endif
ifeq ($(SETUP), warp) # [buildbot skip]
    OBSOLETE_SETUP=yes
    OLDSETUP= warp
    override SETUP=disc
endif
ifeq ($(SETUP), rndisc) # [buildbot skip]
    OBSOLETE_SETUP=yes
    OLDSETUP= rndisc
    override SETUP=lightcurvedisc
endif

#----------------------------------------------------------------
# Current code setup options
#----------------------------------------------------------------
ifeq ($(SETUP), empty)
#   empty setup for external-driver simulation
    SETUPFILE= setup_empty.f90
    IND_TIMESTEPS=yes
    KNOWN_SETUP=yes
endif

ifeq ($(SETUP), wddisc)
    ISOTHERMAL=yes
    SETUPFILE=setup_wddisc.f90
    KNOWN_SETUP=yes
    DUST=yes
endif

ifeq ($(SETUP), asteroidwind)
    SETUPFILE=setup_asteroidwind.f90
    SRCINJECT=inject_asteroidwind.f90
    IND_TIMESTEPS=yes
    CONST_AV=yes
    ISOTHERMAL=yes
    KNOWN_SETUP=yes
endif

ifeq ($(SETUP), galdisc)
#   galactic disc simulations
    IND_TIMESTEPS=yes
    H2CHEM=yes
    ISOTHERMAL=no
    GRAVITY=no
    MHD=no
    SETUPFILE= setup_galdisc.f90
    KNOWN_SETUP=yes
endif

ifeq ($(SETUP), galdiscmhd)
#   galactic disc simulations with magnetic fields
    IND_TIMESTEPS=yes
    H2CHEM=no
    ISOTHERMAL=yes
    GRAVITY=no
    MHD=yes
    SETUPFILE= setup_galdisc.f90
    KNOWN_SETUP=yes
endif

ifeq ($(SETUP), turbdrive)
#   driven turbulence
    ifeq ($(IND_TIMESTEPS), yes)
       FPPFLAGS= -DPERIODIC -DCORRECT_BULK_MOTION -DSTIR_FROM_FILE
    else
       FPPFLAGS= -DPERIODIC # -DCORRECT_MEAN_FORCE
    endif
    SETUPFILE= setup_unifdis.F90
    SRCTURB= forcing.F90
    MULTIRUNFILE= multirun_mach.f90
    KNOWN_SETUP=yes
    CURLV=yes
    ISOTHERMAL=yes
endif

ifeq ($(SETUP), turbsubsonic)
#   subsonic, driven turbulence
    FPPFLAGS= -DPERIODIC -DSTIR_FROM_FILE -DCORRECT_MEAN_FORCE
    SETUPFILE= setup_unifdis.F90
    SRCTURB= forcing.F90
    MULTIRUNFILE= multirun_mach.f90
    KNOWN_SETUP=yes
    KERNEL=quintic
    ISOTHERMAL=yes
    IND_TIMESTEPS=no
    CURLV=yes
    USE_STRAIN_TENSOR=yes
endif

ifeq ($(SETUP), taylorgreen)
#   Taylor-Green vortex problem
    FPPFLAGS= -DPERIODIC -DCURLV -DUSE_STRAIN_TENSOR
    SETUPFILE= setup_taylorgreen.f90
    ISOTHERMAL=yes
    KNOWN_SETUP=yes
    KERNEL=quintic
    MODFILE= moddump_taylorgreen.f90
    IND_TIMESTEPS=no
endif

ifeq ($(SETUP), turb)
#   driven supersonic turbulence (hydro, mhd, dusty)
    FPPFLAGS      = -DPERIODIC -DCORRECT_BULK_MOTION -DSTIR_FROM_FILE
    SETUPFILE     = setup_turb.F90
    SRCTURB       = forcing.F90
    IND_TIMESTEPS = yes
    KNOWN_SETUP   = yes
    ISOTHERMAL    = yes
    CURLV         = yes
    MHD           = no
    DUST          = no
    USE_STRAIN_TENSOR = yes
endif

ifeq ($(SETUP), wd)
    SETUPFILE     = setup_star.f90
    IND_TIMESTEPS = no
    MHD           = no
    GRAVITY       = yes
    ISOTHERMAL    = no
    KNOWN_SETUP   = yes
    STORE_TEMP    = yes
    MODFILE       = moddump_binarystar.f90
endif

ifeq ($(SETUP), photoevap)
# Mark Hutchison
    FPPFLAGS= -DDISC_VISCOSITY -DPHOTO
    SETUPFILE= setup_photoevap.f90
    ANALYSIS= analysis_disc.f90
    KNOWN_SETUP=yes
    IND_TIMESTEPS=yes
    SRCPHOTO=photoevap.f90
endif

ifeq ($(SETUP), disc)
#   locally isothermal gas disc
     ifeq ($(DISC_VISCOSITY), no)
	FPPFLAGS=
     else
        FPPFLAGS= -DDISC_VISCOSITY
    endif
    SETUPFILE= setup_disc.f90
    ANALYSIS= analysis_disc.f90
#    ANALYSIS= analysis_binarydisc_af.f90
#    ANALYSIS=analysis_dustydisc_g.f90
#    ANALYSIS=analysis_ptmass.f90
#    ANALYSIS = analysis_binarydisc.f90
    ISOTHERMAL=yes
    KNOWN_SETUP=yes
    MULTIRUNFILE= multirun.f90
    IND_TIMESTEPS=yes
endif

ifeq ($(SETUP), adiabaticdisc)
#   adiabatic disc
    FPPFLAGS= -DDISC_VISCOSITY
    SETUPFILE= setup_disc.f90
    ANALYSIS= analysis_disc.f90
    KNOWN_SETUP=yes
    IND_TIMESTEPS=yes
    ISOTHERMAL=no
    MULTIRUNFILE= multirun.f90
endif

ifeq ($(SETUP), lightcurvedisc)
#   adiabatic disc with lightcurve
    FPPFLAGS= -DDISC_VISCOSITY -DLIGHTCURVE
    SETUPFILE= setup_disc.f90
    ANALYSIS= analysis_disc.f90
    KNOWN_SETUP=yes
    IND_TIMESTEPS=yes
    ISOTHERMAL=no
    MULTIRUNFILE= multirun.f90
endif

ifeq ($(SETUP), gwdisc)
#   locally isothermal discs
    FPPFLAGS= -DDISC_VISCOSITY
    SETUPFILE= setup_gwdisc.f90
    ANALYSIS= analysis_disc.f90
    MAXP=2000000
    IND_TIMESTEPS=yes
    ISOTHERMAL=yes
    KNOWN_SETUP=yes
    MULTIRUNFILE= multirun.f90
    SRCPOT= ${SRCPOTS:extern_binary.f90=extern_binary_gw.f90}
endif

ifeq ($(SETUP), nshwdisc)
#   disc around a neutron star
    FPPFLAGS= -DDISC_VISCOSITY -DPRDRAG
    SETUPFILE= setup_nsdisc.f90
    ANALYSIS= analysis_disc.f90
    MODFILE= moddump_changemass.f90
    ISOTHERMAL=yes
    IND_TIMESTEPS=yes
    KNOWN_SETUP=yes
    NCELLSMAX=3*maxp
endif

ifeq ($(SETUP), prtest)
#   simple test of prdrag
    FPPFLAGS=
    SETUPFILE= setup_prtest.f90
    KNOWN_SETUP=yes
endif

ifeq ($(SETUP), binarydiscMFlow)
#   binarydiscMFlow setup
    FPPFLAGS= -DMFLOW -DUSE_STRAIN_TENSOR #-DVMFLOW  #-DDISC_VISCOSITY# -DBINPOS
    SETUPFILE= setup_disc.f90
    ANALYSIS= analysis_disc_MFlow.f90
#    ANALYSIS= analysis_binarydisc.f90
    MAXP=1000000
    ISOTHERMAL=yes
    CURLV=yes
    KNOWN_SETUP=yes
    LIVE_ANALYSIS=no
    IND_TIMESTEPS=yes
    MODFILE= moddump_removeparticles_cylinder.f90 #moddump_addpartfortest.f90
endif

ifeq ($(SETUP), planetdisc)
#   planet disc interaction with fixed planet orbit
    FPPFLAGS=
    SETUPFILE= setup_planetdisc.f90
    ISOTHERMAL=yes
    IND_TIMESTEPS=yes
    CURLV=yes
    KNOWN_SETUP=yes
    ANALYSIS=analysis_disc.f90
endif

ifeq ($(SETUP), planetatm)
#   disc interaction with fixed planet orbit + atmosphere
    FPPFLAGS=
    SETUPFILE= setup_disc.f90
    ISOTHERMAL=yes
    IND_TIMESTEPS=yes
    CURLV=yes
    KNOWN_SETUP=yes
    ANALYSIS=analysis_disc.f90
endif

ifeq ($(SETUP), torus)
#   MRI torus
    FPPFLAGS=
    SETUPFILE= setup_torus.f90
    ANALYSIS= analysis_torus.f90
    KNOWN_SETUP=yes
endif

ifeq ($(SETUP), galcen)
#   galactic centre
    FPPFLAGS=
    SETUPFILE= setup_galcen_stars.f90
    SRCINJECT= inject_galcen_winds.f90
    KNOWN_SETUP=yes
endif

ifeq ($(SETUP), quebec)
    SETUPFILE = setup_quebec.f90
    GRAVITY = yes
    KNOWN_SETUP = yes
    MODFILE = moddump_binarystar.f90
endif

ifeq ($(SETUP), tde)
#   tidal disruption simulations
    SETUPFILE= setup_star.f90
    ANALYSIS=analysis_tde.f90
    GRAVITY=yes
    ISOTHERMAL=yes
    MODFILE=moddump_tidal.f90
    KNOWN_SETUP=yes
endif

ifeq ($(SETUP), polytrope)
#   single (option 2) or binary (option 3) polytrope test
    SETUPFILE= setup_star.f90
    ANALYSIS= density_profiles.o analysis_polytropes.f90
    GRAVITY=yes
    ISOTHERMAL=yes
    MODFILE=moddump_binarystar.f90
    KNOWN_SETUP=yes
endif

ifeq ($(SETUP), neutronstar)
#   neutron star (use option 4)
    SETUPFILE= setup_star.f90
    ISOTHERMAL=yes
    GRAVITY=no     #since external force being used
    KNOWN_SETUP=yes
endif

ifeq ($(SETUP), sphereinbox)
#   sphere-in-box setup
    FPPFLAGS= -DPERIODIC
    SETUPFILE= setup_sphereinbox.f90
    KNOWN_SETUP=yes
endif

ifeq ($(SETUP), shock)
#   sod shock tube test
    FPPFLAGS= -DPERIODIC
    SETUPFILE= setup_shock.F90
    DOUBLEPRECISION=yes
    KERNEL=quintic
    ISOTHERMAL=no
    KNOWN_SETUP=yes
endif

ifeq ($(SETUP), dustyshock)
#   sod shock tube test
    FPPFLAGS= -DPERIODIC
    SETUPFILE= setup_shock.F90
    DUST=yes
    DOUBLEPRECISION=yes
    KERNEL=quintic
    ISOTHERMAL=no
    KNOWN_SETUP=yes
endif

ifeq ($(SETUP), mhdshock)
#   Ryu & Brio-Wu shock tube tests
    FPPFLAGS= -DPERIODIC
    SETUPFILE= setup_shock.F90
    DOUBLEPRECISION=yes
    MHD=yes
    KERNEL=quintic
    KNOWN_SETUP=yes
endif

ifeq ($(SETUP), nimhdshock)
#   non-ideal mhd standing and C shock tests
    FPPFLAGS= -DPERIODIC
    SETUPFILE= setup_shock.F90
    DOUBLEPRECISION=yes
    MHD=yes
    IND_TIMESTEPS=no
    STS_TIMESTEPS=no
    NONIDEALMHD=yes
    KERNEL=WendlandC4
    ISOTHERMAL=yes
    MAXP=6000000
    KNOWN_SETUP=yes
endif

ifeq ($(SETUP), dustydisc)
#   locally isothermal dusty discs
    FPPFLAGS= -DDISC_VISCOSITY
    SETUPFILE= setup_disc.f90
    MODFILE= moddump_dustadd.f90
    ISOTHERMAL=yes
    DUST=yes
    KNOWN_SETUP=yes
    IND_TIMESTEPS=yes
    ANALYSIS=analysis_dustydisc.f90
endif

ifeq ($(SETUP), growingdisc)
#   locally isothermal dusty discs with growth and fragmentation
    FPPFLAGS= -DDISC_VISCOSITY
    SETUPFILE= setup_disc.f90
    MODFILE= moddump_dustadd.f90
    ISOTHERMAL=yes
    DUST=yes
    KNOWN_SETUP=yes
    IND_TIMESTEPS=yes
    DUSTGROWTH = yes
    ANALYSIS=analysis_dustydisc.f90
endif

ifeq ($(SETUP), dustybox)
#   dust in a box
    FPPFLAGS= -DPERIODIC
    SETUPFILE= setup_dustybox.f90
    MODFILE= moddump_dustadd.f90
    ISOTHERMAL=yes
    DUST=yes
    KNOWN_SETUP=yes
    IND_TIMESTEPS=no
    ANALYSIS= analysis_trackbox.f90
endif

ifeq ($(SETUP), dustysedov)
#   Sedov blast wave test with dust
    FPPFLAGS= -DPERIODIC
    SETUPFILE= setup_dustysedov.f90
    MODFILE= moddump_dustadd.f90
    DUST=yes
    KNOWN_SETUP=yes
    #IND_TIMESTEPS=no
endif

ifeq ($(SETUP), dustywave)
#   dust in a box
    FPPFLAGS= -DPERIODIC
    SETUPFILE= setup_wave.f90
    MODFILE= moddump_dustadd.f90
    DUST=yes
    KNOWN_SETUP=yes
    IND_TIMESTEPS=no
    ANALYSIS= analysis_trackbox.f90
endif

ifeq ($(SETUP), wave)
#   linear wave
    FPPFLAGS= -DPERIODIC
    SETUPFILE= setup_wave.f90
    KNOWN_SETUP=yes
    IND_TIMESTEPS=no
    KERNEL=quintic
endif

ifeq ($(SETUP), wavedamp)
#   Wave damping test as per Choi et al (2009)
    FPPFLAGS= -DPERIODIC
    SETUPFILE= setup_wavedamp.f90
    ISOTHERMAL=yes
    NONIDEALMHD=yes
    MHD=yes
    KNOWN_SETUP=yes
    KERNEL=WendlandC4
    IND_TIMESTEPS=no
    STS_TIMESTEPS=no
    ANALYSIS = analysis_bzrms.f90
    DEBUG=no
endif

ifeq ($(SETUP), sedov)
#   Sedov blast wave test
    FPPFLAGS= -DPERIODIC
    SETUPFILE= setup_sedov.f90
    IND_TIMESTEPS=yes
    KNOWN_SETUP=yes
    MAXP=2100000
endif

ifeq ($(SETUP), blob)
#   Blob evaporation problem
    FPPFLAGS= -DPERIODIC#-DSORT
    SETUPFILE= setup_blob.f90
    DOUBLEPRECISION= no
    KNOWN_SETUP=yes
endif

ifeq ($(SETUP), kh)
#   Kelvin-Helmholtz problem
    FPPFLAGS= -DPERIODIC
    SETUPFILE= setup_kh.f90
    KNOWN_SETUP=yes
endif

ifeq ($(SETUP), mhdrotor)
#   MHD rotor problem
    FPPFLAGS= -DPERIODIC
    SETUPFILE= setup_mhdrotor.f90
    MHD=yes
    KNOWN_SETUP=yes
endif

ifeq ($(SETUP), jadvect)
#   MHD current loop advection problem
    FPPFLAGS= -DPERIODIC
    SETUPFILE= setup_jadvect.f90
    MHD=yes
    KNOWN_SETUP=yes
endif

ifeq ($(SETUP), alfven)
#   MHD circularly polarised Alfven wave problem
    FPPFLAGS= -DPERIODIC
    SETUPFILE= setup_alfvenwave.f90
    MHD=yes
    KNOWN_SETUP=yes
    KERNEL=quintic
endif

ifeq ($(SETUP), orstang)
#   Orszag-Tang vortex
    FPPFLAGS= -DPERIODIC
    SETUPFILE= setup_orstang.f90
    MHD=yes
    KNOWN_SETUP=yes
endif

ifeq ($(SETUP), balsarakim)
#   Balsara-Kim 2004
    FPPFLAGS= -DPERIODIC
    SETUPFILE= setup_unifdis.f90
    MHD=yes
    KNOWN_SETUP=yes
    SRCINJECT=inject_sne.f90
    KERNEL=quintic
    IND_TIMESTEPS=yes
    H2CHEM=yes
endif

ifeq ($(SETUP), mhdvortex)
#   Balsara (2004) MHD vortex
    FPPFLAGS= -DPERIODIC
    SETUPFILE= setup_mhdvortex.f90
    MHD=yes
    KNOWN_SETUP=yes
endif

ifeq ($(SETUP), mhdsine)
#   MHD sine wave
    FPPFLAGS= -DPERIODIC
    SETUPFILE= setup_mhdsine.f90
    NONIDEALMHD=no
    MHD=yes
    KNOWN_SETUP=yes
endif

ifeq ($(SETUP), mhdblast)
#   MHD blast wave test
    SETUPFILE= setup_mhdblast.f90
    PERIODIC=yes
    MHD=yes
    ISOTHERMAL=no
    IND_TIMESTEPS=no
    KNOWN_SETUP=yes
    MAXP=3000000
endif

ifeq ($(SETUP), mhdwave)
#   propagating isolated MHD wave
    SETUPFILE= setup_mhdwave.f90
    PERIODIC=yes
    MHD=yes
    ISOTHERMAL=no
    IND_TIMESTEPS=no
    KNOWN_SETUP=yes
    MAXP=3000000
endif

ifeq ($(SETUP), cluster)
#   cluster formation (setup)
    FPPFLAGS=
    SETUPFILE= velfield_fromcubes.f90 setup_cluster.f90
    MODFILE= moddump_default.f90
    ANALYSIS= phantom_pdfs.o analysis_MWpdf.f90 #analysis_sinkmass.f90
    ISOTHERMAL=yes
    MHD=no
    GRAVITY=yes
    IND_TIMESTEPS=yes
    KNOWN_SETUP=yes
    MAXPTMASS=1000
    MAXP=3500000
endif

ifeq ($(SETUP), binary)
#   binary setup
    FPPFLAGS= -DCONST_AV
    SRCINJECT= inject_rochelobe.f90
    SETUPFILE= setup_binary.f90
    #SETUPFILE= setup_chinchen.f90
    KNOWN_SETUP=yes
endif

ifeq ($(SETUP), common)
#   binary setup
    FPPFLAGS=
    SETUPFILE= setup_common.f90
    KNOWN_SETUP=yes
endif

ifeq ($(SETUP), star)
#   import stellar model from 1D stellar evolution code
#   use option 5 of setup_star
    FPPFLAGS=
    SETUPFILE= setup_star.f90
    MODFILE= moddump_binary.f90
    ANALYSIS= ${SRCNIMHD} utils_summary.o utils_omp.o ptmass.o energies.o analysis_common_envelope.F90
    KNOWN_SETUP=yes
    IND_TIMESTEPS=no
    MAXP=10000000
    GRAVITY=yes
    MHD=no
endif

ifeq ($(SETUP), isowind)
#   wind setup (isothermal spherical wind from a sink particle)
    FPPFLAGS=
    ISOTHERMAL=yes
    SETUPFILE= setup_wind.f90
    SRCINJECT= icosahedron.f90 utils_inject.f90 inject_wind.f90
    KNOWN_SETUP=yes
    IND_TIMESTEPS=no
    STS_TIMESTEPS=no
endif

ifeq ($(SETUP), wind)
#   wind setup (adiabatic supersonic spherical wind from a sink particle)
    SETUPFILE= setup_wind.f90
    SRCINJECT= icosahedron.f90 utils_inject.f90 inject_wind.f90
    KNOWN_SETUP=yes
    IND_TIMESTEPS=no
    STS_TIMESTEPS=no
endif

ifeq ($(SETUP), bowen)
# bowen wind setup (pulsating dusty wind)
    FPPFLAGS= -DBOWEN
    SETUPFILE= setup_wind.f90
    SRCINJECT= icosahedron.f90 utils_inject.f90 bowen_dust.F90 inject_wind.f90
    KNOWN_SETUP=yes
    IND_TIMESTEPS=no
    STS_TIMESTEPS=no
endif

ifeq ($(SETUP), BHL)
# Bondi-Hoyle-Lyttleton setup
    SETUPFILE= setup_BHL.f90
    SRCINJECT= inject_BHL.f90
    FPPFLAGS= -DNOWARNRESTRICTEDHJUMP
    KNOWN_SETUP=yes
    IND_TIMESTEPS=yes
endif

ifeq ($(SETUP), jet)
#   Jet simulation from Price, Tricco & Bate (2012)
    FPPFLAGS= -DPERIODIC -DGRAVITY
    SETUPFILE= setup_sphereinbox.f90
    #ANALYSIS= analysis_jet.f90
    ANALYSIS= ${SRCNIMHD} analysis_protostar_environ.F90
    ISOTHERMAL=yes
    MHD=yes
    IND_TIMESTEPS=yes
    KNOWN_SETUP=yes
    DUST=no
endif

ifeq ($(SETUP), jetnimhd)
#   Simulation from Wurster, Price & Bate (2016,2017) et seq
    SETUPFILE= setup_sphereinbox.f90
    ANALYSIS= ${SRCNIMHD} analysis_protostar_environ.F90
    PERIODIC=yes
    GRAVITY=yes
    ISOTHERMAL=yes
    MHD=yes
    NONIDEALMHD=yes
    IND_TIMESTEPS=yes
    STS_TIMESTEPS=yes
    MODFILE=moddump_CoM.f90
    KNOWN_SETUP=yes
endif

ifeq ($(SETUP), sgdisc)
#   self-gravitating disc
    IND_TIMESTEPS=yes
    GRAVITY=yes
    SETUPFILE= setup_disc.f90
#   ANALYSIS = ${LINKLIST} utils_omp.F90 utils_summary.F90 ptmass.F90 analysis_clumpfind.F90
    ANALYSIS = analysis_disc_stresses.f90
#    ANALYSIS = ${LINKLIST} analysis_getneighbours.f90
    DIMFILE= dim_disc.f90
    KNOWN_SETUP=yes
endif

ifeq ($(SETUP), dustysgdisc)
#   self-gravitating dustydisc
    SETUPFILE= setup_disc.f90
    GRAVITY=yes
    DUST=yes
    KNOWN_SETUP=yes
    IND_TIMESTEPS=yes
    ANALYSIS=analysis_dustydisc.f90
endif

ifeq ($(SETUP), sgdiscsector)
#   self-gravitating disc sector
    IND_TIMESTEPS=yes
    GRAVITY=yes
    SETUPFILE= setup_discsector.f90
    SRCINJECT= inject_keplerianshear.f90
    DIMFILE= dim_disc.f90
    KNOWN_SETUP=yes
endif

ifeq ($(SETUP), dustsettle)
#   dust settling test from PL15
    SETUPFILE= setup_dustsettle.f90
    DUST=yes
    PERIODIC=yes
    ISOTHERMAL=yes
    MODFILE=moddump_dustadd.f90
    KNOWN_SETUP=yes
    IND_TIMESTEPS=no
endif

ifeq ($(SETUP), test)
#   default setup for tests
    FPPFLAGS= -DPERIODIC
    KNOWN_SETUP=yes
    CONST_ARTRES=yes
    CURLV=yes
    MHD=yes
    DUST=yes
    KERNEL=cubic
endif

ifeq ($(SETUP), test2)
#   default setup for tests
    FPPFLAGS= -DDISC_VISCOSITY
    KNOWN_SETUP=yes
    IND_TIMESTEPS=no
    USE_STRAIN_TENSOR=yes
endif

ifeq ($(SETUP), testcyl)
#   default setup for tests
    FPPFLAGS= -DDISC_VISCOSITY
    KNOWN_SETUP=yes
    IND_TIMESTEPS=yes
    CONST_ARTRES=yes
    CURLV=yes
endif

ifeq ($(SETUP), testkd)
#   default setup for tests
    FPPFLAGS= -DPERIODIC
    KNOWN_SETUP=yes
    IND_TIMESTEPS=yes
    CONST_ARTRES=yes
    CURLV=yes
    MHD=yes
endif

ifeq ($(SETUP), testgrav)
#   self-gravity unit tests
    FPPFLAGS= -DGRAVITY
    KNOWN_SETUP=yes
    CONST_ARTRES=yes
    CURLV=yes
endif

ifeq ($(SETUP), testdust)
#   dust unit tests
    PERIODIC=yes
    DUST=yes
    KNOWN_SETUP=yes
    IND_TIMESTEPS=no
endif

ifeq ($(SETUP), testgrowth)
#   dust growth unit tests
    PERIODIC=yes
    DUST=yes
    DUSTGROWTH=yes
    KNOWN_SETUP=yes
    IND_TIMESTEPS=no
endif

ifeq ($(SETUP), testnimhd)
#   non-ideal MHD (+ boundary particle + super-timestepping) unit tests
    PERIODIC=yes
    ISOTHERMAL=yes
    NONIDEALMHD=yes
    MHD=yes
    KERNEL=WendlandC4
    IND_TIMESTEPS=no
    STS_TIMESTEPS=yes
    KNOWN_SETUP=yes
endif

ifeq ($(SETUP), testlum)
#   Lense-Thirring setup
    FPPFLAGS= -DLIGHTCURVE -DUSE_STRAIN_TENSOR
    KNOWN_SETUP=yes
    IND_TIMESTEPS=yes
    ISOTHERMAL=no
endif

ifeq ($(SETUP), default)
    KNOWN_SETUP=yes
    SETUPFILE= setup_unifdis.F90
    FPPFLAGS= -DPERIODIC
    DUST=yes
endif

#ifeq ($(SETUP), clumpybox) # [buildbot skip]
#    KNOWN_SETUP=yes
#    ANALYSIS = ${LINKLIST} analysis_velocitydispersion_vs_scale.f90
#    ANALYSIS = adaptivemesh.f90 interpolate3D_amr.f90 analysis_pdfs_dhf.f90
#    SETUPFILE= setup_fromgrid.f90
#endif

ifeq ($(SETUP), galaxies)
#   Read in data created from Wurster&Thacker(2013a,b)
    SETUPFILE= setup_galaxies.f90
    ANALYSIS=analysis_GalMerger.f90
    CONST_AV=no
    ISOTHERMAL=no
    IND_TIMESTEPS=yes
    GRAVITY=yes
    MAXP=2600000
    KNOWN_SETUP=yes
endif

ifeq ($(SETUP), nsmerger)
#   Model a neutron star merger; use option 6
    SETUPFILE= setup_star.f90
    ISOTHERMAL=yes
    IND_TIMESTEPS=no
    GRAVITY=yes
    MODFILE=moddump_binarystar.f90
    ANALYSIS=analysis_NSmerger.f90
    KNOWN_SETUP=yes
endif

ifeq ($(SETUP), evrard)
#   models the Evrard collapse; use option 7
    SETUPFILE= setup_star.f90
    ISOTHERMAL=no
    GRAVITY=yes
    ANALYSIS=analysis_sphere.f90
    KNOWN_SETUP=yes
endif

ifeq ($(SETUP), tokamak)
#   tokamak torus setup
    PERIODIC=no
    ISOTHERMAL=yes
    SETUPFILE= setup_tokamak.f90
    KNOWN_SETUP=yes
endif

ifeq ($(SETUP), sfmcfost) # [buildbot skip]
#   live feedback from mcfost in star formation calculation
    PERIODIC=yes
    SETUPFILE= setup_sphereinbox.f90
    ANALYSIS= analysis_mcfost.f90
    LIVE_ANALYSIS=yes
    ISOTHERMAL=no
    KNOWN_SETUP=yes
    MULTIRUNFILE= multirun.f90
    IND_TIMESTEPS=yes
    GRAVITY=yes
    MCFOST=yes
endif

ifeq ($(SETUP), mcfostcmdline) # [buildbot skip]
#   live feedback from mcfost, superseded by mcfost setup
    FPPFLAGS= -DDISC_VISCOSITY
    SETUPFILE= setup_disc.f90
    ANALYSIS= analysis_mcfostcmdline.f90
    LIVE_ANALYSIS=yes
    ISOTHERMAL=no
    KNOWN_SETUP=yes
    MULTIRUNFILE= multirun.f90
    IND_TIMESTEPS=yes
endif

ifndef SETUPFILE
    SETUPFILE= setup_unifdis.F90
endif

ifndef SRCNIMHD
    SRCNIMHD = nicil.F90 nicil_supplement.F90
endif

ifndef SRCDUST
    SRCDUST = dust.F90 growth.F90
endif

#ifndef SRCGROWTH
#    SRCGROWTH = growth.F90
#endif

ifeq ($(MCFOST), yes)
#   live feedback from mcfost
    ANALYSIS= analysis_mcfost.f90
    LIVE_ANALYSIS=yes
    ISOTHERMAL=no
    MCFOST=yes

    FPPFLAGS+= -DMCFOST
    LDFLAGS+= -L$(MCFOST_DIR)/src -lmcfost $(LIBCXX)
#    LDFLAGS+=  ~/mcfost/src/libtmp/*.o  ~/mcfost/src/*.o  $(LIBCXX)
endif


#----------------------------------------------------------------
ifeq ($(SYSTEM),cray)
    FC=ftn
    FFLAGS=-Oaggress -Ovector3 -Oipa4
    DBLFLAG= -s real64
    CC=cc
    CCFLAGS=-O3
    KNOWN_SYSTEM=yes
ifeq ($(MAP),yes)
    LDFLAGS+=-dynamic -L/${ALLINEA_DIR}/allinea -lmap-sampler -Wl,--eh-frame-hdr
    FFLAGS+= -G2
endif
endif

ifeq ($(SYSTEM),daint)
    FC=ftn
    FFLAGS= -O3 -inline-factor=500 -dynamic -mcmodel=medium -heap-arrays -shared-intel -warn uninitialized -warn unused -warn truncated_source
    DBLFLAG= -r8
    DEBUGFLAG= -check all -WB -traceback -g -debug all
    KNOWN_SYSTEM=yes
    ENDIANFLAGBIG= -convert big_endian
    ENDIANFLAGLITTLE= -convert little_endian
    OMPFLAGS = -openmp
    CC = icc
    CCFLAGS = -O3 -mcmodel=medium
    LIBCXX = -cxxlib
    QSYS = slurm
ifeq ($(MPI),daint)
    USEMPI=yes
    FPPFLAGS += -DMPI
endif
endif

ifeq ($(SYSTEM), msg)
    include Makefile_defaults_ifort
    QSYS = sge
    QSHELL = tcsh
    ifeq ($(OPENMP),yes)
       QPE = smp
       NOMP = '$$NSLOTS'
       ifndef NPAR
          NPAR = '4-32'
       endif
    endif
    ifeq ($(MPI),yes)
       QPE = mpi
       ifeq ($(OPENMP),yes)
            QPE = mqu4
            NOMP = 4
       endif
    endif
    #QEXTRA='-l dpod=true -q mqu2'
    #HDF5=yes
#    HDF5ROOT=/opt/sw/hdf5-1.8.0/
endif

ifeq ($(SYSTEM), m2)
#   MASSIVE facility: massive.org.au
    include Makefile_defaults_ifort
    QSYS = pbs
    ifeq ($(OPENMP),yes)
       NOMP='12'
    else
       NOMP='1'
    endif
    QNODES='nodes='$(NMPI)':ppn='$(NOMP)
    WALLTIME='500:00:00'
endif

ifeq ($(SYSTEM), g2)
#   gstar facility
#   Note: gstar has nomp=12; sstar has nomp=16
    include Makefile_defaults_ifort
    QSYS = pbs
    ifeq ($(OPENMP),yes)
       NOMP='16'
    else
       NOMP='1'
    endif
    QNAME='sstar'
    QNODES='nodes='$(NMPI)':ppn='$(NOMP)
    WALLTIME='168:00:00'
    MPIEXEC='mpiexec -npernode 1'
endif

ifeq ($(SYSTEM), ozstar)
#   ozstar facility
    include Makefile_defaults_ifort
    OMPFLAGS=-qopenmp
    NOMP=32
    #QNAME='skylake'
    QSYS = slurm
    WALLTIME='168:00:00'
endif

ifeq ($(SYSTEM), monarch)
    include Makefile_defaults_ifort
    OMPFLAGS=-qopenmp -qopt-report
    QSYS = slurm
    QPROJECT='p01'
    WALLTIME='100:59:59'
    QPARTITION='comp'
endif

ifeq ($(SYSTEM), monarchpsxe)
    include Makefile_defaults_ifort
    QSYS = slurm
    QPROJECT='p01'
endif

ifeq ($(SYSTEM), raijin)
#   raijin (NCI machine)
    include Makefile_defaults_ifort
    #MPI=intel
    FFLAGS= -O3 -mcmodel=medium -shared-intel -ip -axSSE2,SSSE3,SSE4.1,SSE4.2,AVX -inline-factor=500 -warn uninitialized -warn unused -warn truncated_source
    DEBUGFLAG= -check all -WB -traceback -g -fpe0 -fpstkchk
    CCFLAGS= -O3 -ip
    QSYS= pbs
    #PBSRESUBMIT=yes
    NOMP=16
    ifeq ($(MPI),yes)
       NPAR=32
    endif
    QPROJECT='pt4'
    QNAME='normal'
    WALLTIME='48:00:00'
    MPIEXEC='mpiexec -npernode 1'
    QNODES='ncpus='$(NPAR)
    QEXTRA='-l other=hyperthread'
endif

ifeq ($(SYSTEM), gfortran)
    include Makefile_defaults_gfortran
ifneq ($(UNAME), Darwin)
    FFLAGS+= -mcmodel=medium
endif
endif

ifeq ($(SYSTEM), gfortranOSX)  # for use with mac gfortran (5.3.0, 7.3.0 tested)
    include Makefile_defaults_gfortran
endif

ifeq ($(SYSTEM), gfortran44)
    include Makefile_defaults_gfortran
    FC= gfortran -gdwarf-2
    FFLAGS= -O3 -Wall -frecord-marker=4 -finline-functions-called-once -finline-limit=1500 -funroll-loops -ftree-vectorize
    DEBUGFLAG= -g -frange-check -ffpe-trap=invalid,denormal -finit-real=nan -finit-integer=nan -fbacktrace
endif

ifeq ($(SYSTEM), gfortran47)
    include Makefile_defaults_gfortran
    FC= gfortran-mp-4.7 -gdwarf-2
    FFLAGS= -Wall -m64 -O3 -ffast-math -funroll-loops -ftree-loop-linear \
            -finline-functions-called-once \
            -fomit-frame-pointer -finline-limit=3000 --param min-vect-loop-bound=2
    DEBUGFLAG= -Wextra -g -frange-check -fcheck=all -ffpe-trap=denormal -finit-real=nan -finit-integer=nan -fbacktrace
endif

ifeq ($(SYSTEM), complexity)
#   complexity.leicester.dirac.ac.uk
    include Makefile_defaults_ifort
    FFLAGS= -O3 -xhost -ipo -mcmodel=medium -shared-intel -warn uninitialized \
            -warn unused -warn truncated_source
    DEBUGFLAG= -check all -WB -traceback -g -fpe0 -fp-stack-check
    CCFLAGS = -O3 -ipo -mcmodel=medium
    QSYS=pbs
    QNAME=q64
    WALLTIME='48:00:00'
endif

ifeq ($(SYSTEM), isca)
    # local cluster at the University of Exeter
    include Makefile_defaults_ifort
    FFLAGS= -O3 -axAVX -mcmodel=medium \
            -warn uninitialized -warn truncated_source\
            -warn interfaces -nogen-interfaces
    OMPFLAGS= -qopenmp
    DEBUGFLAG= -check all -traceback -g -fpe0 -fp-stack-check -heap-arrays -O0
    QNAME=pq
    WALLTIME='168:00:00'
endif

ifeq ($(SYSTEM), skylake)
# HPCs Skylake cluster at Cambridge
    include Makefile_defaults_ifort
    FFLAGS= -O3 -mcmodel=medium -shared-intel -warn uninitialized -warn unused -warn \
            truncated_source -xCORE-AVX512 -ipo
    OMPFLAGS = -qopenmp
    CCFLAGS = -O3 -mcmodel=medium -xCORE-AVX512 -ipo
    QSYS = slurm
    QPROJECT='DIRAC-DP005-CPU'
    WALLTIME='36:00:00'
endif

ifeq ($(SYSTEM), ifort)
    include Makefile_defaults_ifort
endif

ifeq ($(SYSTEM), ifortmac)
    include Makefile_defaults_ifort
    FFLAGS= -O3 -xhost -shared-intel -warn uninitialized \
            -warn unused -warn truncated_source -Wl,-rpath,/opt/intel/lib
    DEBUGFLAG= -check all -WB -traceback -g -fpe0 -fp-stack-check
endif

ifeq ($(SYSTEM), ifortgcc)
    include Makefile_defaults_ifort
    CC = gcc
    CCFLAGS = -O3
endif

ifeq ($(SYSTEM), hydra)
# this configuration works for the hydra cluster http://www.mpcdf.mpg.de/services/computing/hydra
    include Makefile_defaults_ifort
    FFLAGS= -O3 -xavx -ip -mcmodel=medium -shared-intel -warn uninitialized \
            -warn unused -warn truncated_source
    DEBUGFLAG= -check all -WB -traceback -g -fpe0 -fp-stack-check
    CCFLAGS = -O3 -ipo -mcmodel=medium
endif

ifeq ($(SYSTEM), lyoccf)
# LIO CCF cluster
    include Makefile_defaults_ifort
    FFLAGS= -O3 -ftz -xavx -cpp -sox -fno-alias -fno-fnalias \
            -no-prec-div -no-prec-sqrt -align all -warn uninitialized \
            -warn unused -warn truncated_source
    LIBCXX = -cxxlib
endif

# Set some default files if not defined above
ifdef MAXP
   FPPFLAGS += -DMAXP=${MAXP}
endif
ifdef MAXPTMASS
   FPPFLAGS += -DMAXPTMASS=${MAXPTMASS}
endif
ifdef MAXNEIGH
   FPPFLAGS += -DMAXNEIGH=${MAXNEIGH}
endif
ifdef NCELLSMAX
   FPPFLAGS += -DNCELLSMAX=${NCELLSMAX}
endif
ifdef STACKSIZE
   FPPFLAGS += -DSTACKSIZE=${STACKSIZE}
endif
# Set other optional flags depending on settings

ifeq ($(DEBUG), yes)
    FFLAGS += ${DEBUGFLAG}
    FFLAGS := $(FFLAGS:-O3=-O0)
    FFLAGS := $(FFLAGS:-ipo= )
endif

ifeq ($(ENDIAN), BIG)
    FFLAGS += ${ENDIANFLAGBIG}
endif

ifeq ($(ENDIAN), LITTLE)
    FFLAGS += ${ENDIANFLAGLITTLE}
endif

ifeq ($(OPENMP), yes)
    FFLAGS += ${OMPFLAGS}
endif

ifeq ($(SORT), yes)
    FPPFLAGS += -DSORT
endif

ifeq ($(PERIODIC), yes)
    FPPFLAGS += -DPERIODIC
endif

ifeq ($(GRAVITY), yes)
    FPPFLAGS += -DGRAVITY
endif

ifeq ($(ISOTHERMAL), yes)
    FPPFLAGS += -DISOTHERMAL
endif

ifeq ($(STORE_TEMP), yes)
    FPPFLAGS += -DSTORE_TEMPERATURE
endif

ifeq ($(MHD), yes)
    FPPFLAGS += -DMHD
endif

ifeq ($(DUST), yes)
    FPPFLAGS += -DDUST
    ifndef KERNEL
       KERNEL=quintic
    endif
endif

ifdef MAXDUSTSMALL
   FPPFLAGS += -DMAXDUSTSMALL=${MAXDUSTSMALL}
endif
ifdef MAXDUSTLARGE
   FPPFLAGS += -DMAXDUSTLARGE=${MAXDUSTLARGE}
endif

ifeq ($(DUSTGROWTH), yes)
    FPPFLAGS += -DDUSTGROWTH
endif

ifeq ($(NONIDEALMHD), yes)
    FPPFLAGS += -DNONIDEALMHD
endif

ifeq ($(H2CHEM), yes)
    FPPFLAGS += -DH2CHEM
endif

ifeq ($(DISC_VISCOSITY), yes)
    FPPFLAGS += -DDISC_VISCOSITY
endif

ifeq ($(CONST_AV), yes)
    FPPFLAGS += -DCONST_AV
endif

ifeq ($(MORRIS_MONAGHAN), yes)
    FPPFLAGS += -DUSE_MORRIS_MONAGHAN
endif

ifeq ($(CONST_ARTRES), yes)
    FPPFLAGS += -DCONST_ARTRES
endif

ifeq ($(CURLV), yes)
    FPPFLAGS += -DCURLV
endif

ifeq ($(USE_STRAIN_TENSOR), yes)
    FPPFLAGS += -DUSE_STRAIN_TENSOR
endif

ifeq ($(IND_TIMESTEPS), yes)
    FPPFLAGS += -DIND_TIMESTEPS
endif

ifeq ($(STS_TIMESTEPS), yes)
    FPPFLAGS += -DSTS_TIMESTEPS
endif

ifeq ($(CMACIONIZE), yes)
    FPPFLAGS += -DCMACIONIZE
endif

ifeq ($(DEBUG), yes)
    FFLAGS += -DDEBUG
endif

ifdef SRCTURB
    FPPFLAGS += -DDRIVING
endif

#
# kernel choice
#
ifndef SRCKERNEL
ifdef KERNEL
   SRCKERNEL= kernel_${KERNEL}.f90
else
   SRCKERNEL= kernel_cubic.f90
   KERNEL=cubic
endif
endif

#
# can turn particle injection off
# by setting INJECT_PARTICLES=no
# on command line. Otherwise on
# if injection module selected
#
ifeq ($(INJECT_PARTICLES), no)
   SRCINJECT=
else
ifdef SRCINJECT
    FPPFLAGS += -DINJECT_PARTICLES
endif
endif

ifdef LIGHTCURVE
    FPPFLAGS += -DLIGHTCURVE
endif

# do double precision flag last (append only to FFLAGS)

ZZFFLAGS := ${FFLAGS}
ifeq ($(DOUBLEPRECISION), yes)
    FFLAGS += ${DBLFLAG}
endif

ifeq ($(ANALYSISONLY), yes)
    FPPFLAGS += -DANALYSIS
endif

ifeq ($(LIVE_ANALYSIS), yes)
    FPPFLAGS += -DLIVE_ANALYSIS
    SRCAN = $(ANALYSIS)
else
    SRCAN=
endif

#
# MPI flavour (mostly openmpi these days)
#
ifeq ($(MPI), yes)
    FC= mpif90 `mpif90 --showme:compile`
    CC= mpicc `mpicc --showme:compile`
    LDFLAGS+= `mpif90 --showme:link`
    FPPFLAGS += -DMPI
    USEMPI=yes
endif

ifeq ($(MPI), openmpi)
    FC= openmpif90 `openmpif90 --showme:compile`
    LDFLAGS+= `openmpif90 --showme:link`
    FPPFLAGS += -DMPI
    USEMPI=yes
endif

ifeq ($(MPI), zen)
    FC= mpif90
    LDFLAGS+= -lmpi -lmpiif
    FPPFLAGS += -DMPI
    USEMPI=yes
endif

ifeq ($(MPI), psxe)
    FC= mpiifort
    LDFLAGS+= `mpiifort--showme:link`
    FPPFLAGS += -DMPI
    USEMPI=yes
endif

ifeq ($(MPI), mpifort)
    FC= mpifort
    FPPFLAGS += -DMPI
    USEMPI=yes
endif

ifeq ($(MPI), intel)
    FC= mpif90
    FPPFLAGS += -DMPI
    USEMPI=yes
endif

ifeq ($(USEMPI), yes)
    RUNMPI=$(MPIEXEC)
else
    RUNMPI=
endif
#
# HDF5 libraries (if required)
#
ifeq ($(HDF5), yes)
    LDFLAGS+= -L$(HDF5ROOT)/lib -lhdf5
    CCFLAGS+= -I$(HDF5ROOT)/include
    FPPFLAGS+= -DHAVE_HDF5
endif

#
# select domain decomposition type
#
DOMAIN= mpi_domain.F90
OBJDIR=obj

# define the implicit rule to make a .o file from a .f90 file

.SUFFIXES:
.SUFFIXES: .o .f90 .F90 .c .f

%.o : %.f90
	$(FC) -c $(FFLAGS) $< -o $@

%.o : %.F90
	$(FC) -c $(FFLAGS) ${FPP_PREFIX} $(FPPFLAGS) $< -o $@

%.o : %.c
	$(CC) -c $(CCFLAGS) $< -o $@

%.o : %.f
	$(FC) -c $(FFLAGS) $< -o $@

# these are the sources common to all compilations
ifeq (X$(SRCPOTS), X)
SRCPOTS= extern_corotate.f90 \
         extern_binary.f90 \
         extern_spiral.f90 \
         extern_lensethirring.f90 \
         extern_gnewton.F90 \
         lumin_nsdisc.F90 extern_prdrag.F90 \
         extern_Bfield.f90 \
         extern_neutronstar.f90 \
         extern_staticsine.f90 \
         extern_gwinspiral.f90 \
         externalforces.F90
endif
ifeq (X$(SRCPOT), X)
SRCPOT=${SRCPOTS}
endif

SRCCHEM= coolfunc.f90 fs_data.f90 mol_data.f90 utils_spline.f90 h2cooling.f90 h2chem.f90 cooling.f90

SRCMESA= eos_mesa_microphysics.F90 eos_mesa.f90
SRCEOS = ${SRCMESA} eos_helmholtz.f90 eos.F90

SOURCES= physcon.f90 ${CONFIG} ${SRCKERNEL} io.F90 units.f90 boundary.f90 \
         mpi_utils.F90 dtype_kdtree.F90 utils_omp.F90 utils_cpuinfo.f90 \
<<<<<<< HEAD
         utils_allocate.f90 \
         utils_mathfunc.f90 part.F90 ${DOMAIN} utils_timing.f90 mpi_balance.F90 \
         commons.f90 utils_dumpfiles.f90 utils_indtimesteps.F90 utils_infiles.f90 \
=======
         utils_mathfunc.f90 ${DOMAIN} part.F90 utils_timing.f90 mpi_balance.F90 \
         commons.f90 timestep.f90 utils_dumpfiles.f90 utils_indtimesteps.F90 utils_infiles.f90 \
>>>>>>> 6d293c92
         utils_sort.f90 utils_supertimestep.F90 utils_tables.f90 \
         utils_sphNG.f90 utils_vectors.f90 utils_datafiles.f90 datafiles.f90 \
         gitinfo.f90 ${SRCFASTMATH} random.f90 checkoptions.F90 ${SRCEOS} \
         set_binary.f90 set_flyby.f90 viscosity.f90 options.f90 centreofmass.f90 ${SRCPOT} damping.f90 \
         set_disc.F90 partinject.F90 utils_filenames.f90 utils_summary.F90 ${SRCCHEM} \
         directsum.f90 prompting.f90 ${SRCDUST} set_dust.F90 set_dust_options.f90 \
         mpi_dens.F90 mpi_force.F90 stack.F90 \
         mpi_derivs.F90 kdtree.F90 linklist_kdtree.F90 \
         ${SRCTURB} ${SRCNIMHD} ${SRCPHOTO} ${SRCINJECT} \
         memory.F90 \
         readwrite_dumps.F90 quitdump.f90 \
         ptmass.F90 readwrite_infile.F90 \
         dens.F90 force.F90 deriv.F90 energies.F90 \
         sort_particles.F90 evwrite.F90 \
         step_leapfrog.F90 writeheader.F90 ${SRCAN} step_supertimestep.F90 mf_write.f90 evolve.F90\
         geometry.f90 stretchmap.f90 density_profiles.f90 set_unifdis.f90 set_slab.f90 set_sphere.f90 set_vfield.f90 \
         ${SETUPFILE} checksetup.F90 utils_testsuite.f90 \
         ${TEST_FASTMATH} test_kernel.f90 test_dust.F90 test_growth.F90 test_nonidealmhd.F90 test_gravity.F90 \
         test_derivs.F90 test_cooling.f90 test_eos.f90 test_externf.f90 test_rwdump.f90 \
         test_step.F90 test_indtstep.F90 test_setdisc.F90 \
         test_link.F90 test_kdtree.F90 test_ptmass.F90 test_luminosity.F90\
         test_gnewton.F90 test_corotate.f90 test_geometry.f90 \
         test_sedov.F90 testsuite.F90 initial.F90 \
         leastsquares.f90 solvelinearsystem.f90

OBJECTS1 = $(SOURCES:.f90=.o)
OBJECTS = $(OBJECTS1:.F90=.o)

.PHONY: phantom
phantom: checksystem checkparams $(OBJECTS) phantom.o
	$(FC) $(FFLAGS) -o $(BINDIR)/$@ $(OBJECTS) phantom.o $(LDFLAGS)
ifeq ($(UNAME), Darwin)
	dsymutil $(BINDIR)/$@
endif
	@sh ../scripts/phantom_version_gen.sh "$(FPPFLAGS)"
	@echo ""
	@echo "The Phantom is here (in $(BINDIR)/phantom)"
	@echo ""

#----------------------------------------------------
# generic target for compiling ALL phantom utilities
# this is used in the nightly build checks
#
utils: phantomsetup phantomanalysis \
       multirun phantom_moddump \
       phantom2divv phantom2divb \
       diffdumps showheader ev2mdot phantomevcompare acc2ang \
       phantom2sphNG phantom2gadget testbinary \
       sfutils phantom2pdf phantom2pdf-amr \
       phantom2struct phantom2power libphantom

cleanutils: cleansetup cleananalysis \
            cleanmultirun cleantestbinary cleanmoddump \
            cleanphantom2divv cleanphantom2divb \
            cleandiffdumps cleanev2mdot cleanacc2ang \
            cleanp2s cleanphantom2gadget \
            cleansfutils cleanp2p cleanphantom2pdf-amr \
            cleanphantom2struct cleanphantom2power cleanphantomevcompare cleanlibphantom

#--------------------------------------------------------------
# edit target opens current setup module in the default editor
#
edit: checksetup
	$(EDITOR) ../src/setup/$(SETUPFILE)

#----------------------------------------------------
# these are the sources for anything which uses the readwrite_dumps module
#
SRCDUMP= physcon.f90 ${CONFIG} ${SRCKERNEL} io.F90 units.f90 boundary.f90 mpi_utils.F90 \
<<<<<<< HEAD
         utils_infiles.f90 dtype_kdtree.f90 utils_allocate.f90 part.F90 ${DOMAIN} kdtree.F90 linklist_kdtree.F90 \
         utils_dumpfiles.f90 utils_vectors.f90 utils_mathfunc.f90 \
         utils_datafiles.f90 utils_filenames.f90 datafiles.f90 gitinfo.f90 \
         centreofmass.f90 \
         ${SRCEOS} ${SRCPOT} ${SRCPHOTO} \
         memory.F90 \
         utils_sphNG.f90 \
         commons.f90 ${SRCFASTMATH} checkoptions.F90 \
         viscosity.f90 options.f90 prompting.f90 ${SRCDUST} \
=======
         utils_dumpfiles.f90 utils_mathfunc.f90 utils_infiles.f90 utils_vectors.f90 \
         utils_datafiles.f90 utils_filenames.f90 datafiles.f90 gitinfo.f90 ${DOMAIN} \
         part.F90 utils_sphNG.f90 commons.f90 timestep.f90 ${SRCFASTMATH} ${SRCEOS} centreofmass.f90 \
         ${SRCPOT} checkoptions.F90 viscosity.f90 options.f90 prompting.f90 ${SRCDUST} \
>>>>>>> 6d293c92
         readwrite_dumps.F90
OBJDUMP1= $(SRCDUMP:.f90=.o)
OBJDUMP= $(OBJDUMP1:.F90=.o)

# make first file required for compiling utilities depend on math flags
# to ensure that this is always up to date before compiling anything else.
physcon.o: .make_mathflags

#----------------------------------------------------
# these are the sources for phantom setup utility
#
SRCSETUP= utils_omp.F90 utils_sort.f90 utils_timing.f90 utils_summary.F90 \
          utils_tables.f90 random.f90 mpi_balance.F90 set_dust.F90 set_dust_options.f90 set_binary.f90 set_flyby.f90 \
          utils_indtimesteps.F90 partinject.F90 stack.F90 mpi_dens.F90 mpi_force.F90 mpi_derivs.F90 \
          ${SRCTURB} ${SRCNIMHD} ${SRCCHEM} \
          ptmass.F90 energies.F90 \
          geometry.f90 stretchmap.f90 density_profiles.f90 \
          set_unifdis.f90 set_slab.f90 set_sphere.f90 set_disc.F90 \
          set_vfield.f90 sort_particles.F90 ${SRCINJECT} \
          ${SETUPFILE} checksetup.F90 \
          set_Bfield.f90 damping.f90 readwrite_infile.f90

OBJSETUP1= $(SRCSETUP:.f90=.o)
OBJSETUP= $(OBJDUMP) $(OBJSETUP1:.F90=.o) phantomsetup.o

.PHONY: phantomsetup
phantomsetup: setup

setup: checksystem checkparams $(OBJSETUP)
	$(FC) $(FFLAGS) -o $(BINDIR)/phantomsetup $(OBJSETUP) $(LDFLAGS)
	@echo ""
	@echo "Phantom setup built"
	@echo ""

cleansetup:
	rm -f $(BINDIR)/phantomsetup

config.o: phantom-version.h

phantom-version.h:
	@echo "creating $@"
	@echo "#define PHANTOM_VERSION_MAJOR $(PHANTOM_VERSION_MAJOR)" > $@
	@echo "#define PHANTOM_VERSION_MINOR $(PHANTOM_VERSION_MINOR)" >> $@
	@echo "#define PHANTOM_VERSION_MICRO $(PHANTOM_VERSION_MICRO)" >> $@
	@echo "#define PHANTOM_VERSION_STRING \"$(VERSION)\"" >> $@

#----------------------------------------------------
# these are the sources for the phantom2grid utility
#
ifdef HDF5
OBJP2G= $(OBJDUMP) hdf5utils.o write_grid_hdf5.o interpolate3D.o phantom2grid.o
else
OBJP2G= $(OBJDUMP) interpolate3D.o phantom2grid.o
endif

write_grid_hdf5.o: checkhdf5

.PHONY: phantom2grid
phantom2grid:
	${MAKE} ANALYSISONLY=yes phantom2gridfake

phantom2gridfake: checksystem checkparams $(OBJP2G)
	$(FC) $(FFLAGS) -o $(BINDIR)/phantom2grid $(OBJP2G) $(LDFLAGS)
	@echo ""
	@echo "Phantom2grid: we are here to help you"
	@echo ""

cleanp2g:
	rm -f $(BINDIR)/phantom2grid

#------------------------------------------------------------
# these are the sources for the phantom2pdf utility
# to compute Probability Density Functions from Phantom data
#
OBJP2PDF= $(OBJDUMP) asciiutils.o pdfs.o interpolate3D.o rhomach.o phantom2pdf.o

.PHONY: phantom2pdf
phantom2pdf:
	${MAKE} ANALYSISONLY=yes phantom2pdffake

phantom2pdffake: checksystem checkparams $(OBJP2PDF)
	$(FC) $(FFLAGS) -o $(BINDIR)/phantom2pdf $(OBJP2PDF) $(LDFLAGS)
	@echo ""
	@echo "Phantom2pdf: we are Probably Dramatically Fun"
	@echo ""

cleanp2p:
	rm -f $(BINDIR)/phantom2pdf

pdfs.o: checksplash $(SPLASH_DIR)/src/pdfs.f90
	$(FC) $(FFLAGS) -o $@ -c $(SPLASH_DIR)/src/pdfs.f90

# In case you need the old pdfs.f90 module located in phantom/src/utils/
# rather than the on located in splash. (e.g. analysis_MWpdf.f90 requires the
# phantom version)
phantom_pdfs.o: ../src/utils/pdfs.f90
	$(FC) $(FFLAGS) -o $@ -c $<

asciiutils.o: checksplash $(SPLASH_DIR)/src/asciiutils.f90
	$(FC) $(FFLAGS) -o $@ -c $(SPLASH_DIR)/src/asciiutils.f90

# these are the sources for the grid2pdf utility

ifdef HDF5
OBJG2PDF= io.o utils_filenames.o asciiutils.o \
          hdf5utils.o read_grid_hdf5.o write_grid_hdf5.o io_grid.o pdfs.o rhomach.o grid2pdf.o
else
OBJG2PDF= io.o utils_filenames.o asciiutils.o \
          io_grid.o pdfs.o rhomach.o grid2pdf.o
endif

.PHONY: grid2pdf
grid2pdf: checksys checkparams $(OBJG2PDF)
	@echo "objects are $(OBJG2PDF)"
	$(FC) $(FFLAGS) -o $(BINDIR)/grid2pdf $(OBJG2PDF) $(LDFLAGS)
	@echo ""
	@echo "Grid2pdf: we are Possibly Dangerously Fanatical"
	@echo ""

cleang2p:
	rm -f $(BINDIR)/grid2pdf

#------------------------------------------------------
# Probability Distribution Functions via adaptive mesh
#
.PHONY: phantom2pdf-amr
phantom2pdf-amr:
	${MAKE} phantomanalysis ANALYSIS="adaptivemesh.f90 interpolate3D_amr.F90 asciiutils.f90 pdfs.f90 analysis_pdfs.f90"\
        ANALYSISBIN=$@ ANALYSISONLY=yes

cleanphantom2pdf-amr:
	rm -f $(BINDIR)/phantom2struct

analysis_pdfs.o: interpolate3D_amr.o adaptivemesh.o
interpolate3D_amr.o: adaptivemesh.o

#----------------------------------------------------
# these are the sources for the phantom2power utility
#
SRCP2P= utils_omp.F90 fft3d.f90 fftpack.f \
        power3d.f90 icosahedron.f90 powerspec.f90 \
        interpolate3D.F90 asciiutils.f90 pdfs.f90 phantom2power.f90
OBJP2P1= $(SRCP2P:.f90=.o)
OBJP2P2= $(OBJP2P1:.F90=.o)
OBJP2P= $(OBJDUMP) $(OBJP2P2:.f=.o)

.PHONY: phantom2power
phantom2power:
	${MAKE} ANALYSISONLY=yes phantom2powerfake

phantom2powerfake: checksystem checkparams $(OBJP2P)
	$(FC) $(FFLAGS) -o $(BINDIR)/phantom2power $(OBJP2P)
	@echo ""
	@echo "Phantom2power: we have the power to help you"
	@echo ""

cleanphantom2power:
	rm -f $(BINDIR)/phantom2power

#----------------------------------------------------
# these are the sources for the phantom_moddump utility
#
OBJMOD1 = utils_omp.F90 utils_summary.f90 utils_indtimesteps.F90 \
          utils_tables.f90 checksetup.f90 set_Bfield.f90 \
          partinject.F90 random.f90 set_disc.F90 set_dust.F90 set_binary.f90 ${SRCINJECT} \
          ${SRCTURB} ${SRCNIMHD} ${SRCCHEM} \
          density_profiles.f90 ptmass.F90 damping.f90 readwrite_infile.f90 ${MODFILE:.f90=.o}
OBJMOD2 = ${OBJMOD1:.F90=.o}
OBJMOD = ${OBJMOD2:.f90=.o}
OBJDA= ${OBJDUMP} ${OBJMOD} phantom_moddump.o

phantom_moddump: checksystem checkparams $(OBJDA)
	@echo ""
	@echo "phantom_moddump: we are here to help you"
	@echo ""
	$(FC) $(FFLAGS) -o $(BINDIR)/phantommoddump $(OBJDA) $(LDFLAGS)

moddump: phantom_moddump

cleanmoddump:
	rm -f $(BINDIR)/phantommoddump

#----------------------------------------------------
# these are the sources for the phantomanalysis utility
#
OBJAN1= ${ANALYSIS:.f90=.o}
OBJAN2= ${OBJAN1:.F90=.o}
OBJAN= ${OBJAN2:.f=.o}
OBJA= utils_sort.o utils_tables.o leastsquares.o solvelinearsystem.o \
      ${OBJDUMP} utils_disc.o set_dust.o set_binary.o ${OBJAN}

ifndef ANALYSISBIN
ANALYSISBIN=phantomanalysis
endif

.PHONY: phantomanalysis
phantomanalysis: checksystem checkparams $(OBJA) phantomanalysis.o
	@echo ""
	@echo "phantomanalysis: we live to serve you"
	@echo ""
	$(FC) $(FFLAGS) -o $(BINDIR)/$(ANALYSISBIN) $(OBJA) phantomanalysis.o $(LDFLAGS)

analysis: phantomanalysis


cleananalysis:
	rm -f $(BINDIR)/phantomanalysis

.PHONY: libphantom
SRCLIB=icosahedron.f90 libphantom-evolve.F90  libphantom-splash.f90  libphantom.F90
OBJLIB1=${SRCLIB:.f90=.o}
OBJLIB=${OBJLIB1:.F90=.o}
libphantom: checksystem checkparams
	${MAKE} phantom ${OBJLIB} SETUP=${SETUP} FFLAGS="${FFLAGS} -fPIC"
	$(FC) -shared -fPIC $(FFLAGS) $(FPPFLAGS) $(DBLFLAG) ${OBJLIB} ${OBJECTS} $(LDFLAGS) -o $(BINDIR)/libphantom.so

cleanlibphantom:
	rm -f $(BINDIR)/libphantom.so

.PHONY: pyanalysis
pyanalysis: libphantom

#------------------------------------------------------
# Various utilities for computing structure functions
# and manipulating the resulting output
#
.PHONY: phantom2struct
phantom2struct:
	${MAKE} phantomanalysis ANALYSIS="utils_timing.f90 io_structurefn.f90 random.f90 struct_part.f90 analysis_structurefn.f90"\
        ANALYSISBIN=$@ ANALYSISONLY=yes

cleanphantom2struct:
	rm -f $(BINDIR)/phantom2struct

# conversion between structure function file formats
.PHONY: struct2struct
STRUCT2STRUCTOBJ= utils_filenames.o io_structurefn.o struct2struct.o
struct2struct: checksys checkparams ${STRUCT2STRUCTOBJ}
	$(FC) $(FFLAGS) -o $(BINDIR)/$@ ${STRUCT2STRUCTOBJ}

cleanstruct2struct:
	rm -f $(BINDIR)/struct2struct

# time average of structure function files
.PHONY: time_average_struct time_average_sf
TIMEAVERAGESFOBJ=utils_filenames.o io_structurefn.o time_average_sf.o
time_average_sf: time_average_struct
time_average_struct: checksys checkparams ${TIMEAVERAGESFOBJ}
	$(FC) $(FFLAGS) -o $(BINDIR)/$@ ${TIMEAVERAGESFOBJ}

cleantime_average_struct:
	rm -f $(BINDIR)/time_average_struct

# structure function slope calculation
.PHONY: get_struct_slope get_struct_slope
GETSLOPESFOBJ=utils_filenames.o io_structurefn.o leastsquares.o get_struct_slope.o
get_slope_sf: get_struct_slope
get_struct_slope: checksys checkparams ${GETSLOPESFOBJ}
	$(FC) $(FFLAGS) -o $(BINDIR)/$@ ${GETSLOPESFOBJ}

cleanget_struct_slope:
	rm -f $(BINDIR)/time_average_struct

sfutils: structutils
structutils: time_average_sf struct2struct get_slope_sf

cleansfutils: cleanstructutils
cleanstructutils: cleantime_average_struct cleanstruct2struct cleanget_struct_slope

#----------------------------------------------------
# utility to calculate divv from a dump file
# compile using all phantom files
#
phantom2divv: checksys checkparams $(OBJECTS) phantom2divv.o
	@echo ""
	@echo "phantom2divv: divergence is beautiful"
	@echo ""
	$(FC) $(FFLAGS) -o $(BINDIR)/$@ $(OBJECTS) phantom2divv.o

cleanphantom2divv:
	rm -f $(BINDIR)/phantom2divv

#----------------------------------------------------
# utility to calculate divB & curlB from a dump file
# compile using all phantom files
#
phantom2divb: checksys checkparams $(OBJECTS) phantom2divb.o
	@echo ""
	@echo "phantom2divb: divergence should be eradicated"
	@echo ""
	$(FC) $(FFLAGS) -o $(BINDIR)/$@ $(OBJECTS) phantom2divb.o

cleanphantom2divb:
	rm -f $(BINDIR)/phantom2divb

#----------------------------------------------------
# these are the sources for the diffdumps utility
#
diffdumps: checksys checkparams $(OBJDUMP) utils_testsuite.o diffdumps.o
	@echo ""
	@echo "diffdumps: we welcome you"
	@echo ""
	$(FC) $(FFLAGS) -o $(BINDIR)/$@ $(OBJDUMP) utils_testsuite.o diffdumps.o

cleandiffdumps:
	rm -f $(BINDIR)/phantom2divb

#----------------------------------------------------
# these are the sources for the phantom2sphNG utility
#
phantom2sphNG: checksystem checkparams $(OBJDUMP) phantom2sphNG.o
	@echo ""
	@echo "phantom2sphNG: now why would you want to do that?"
	@echo ""
	$(FC) $(FFLAGS) -o $(BINDIR)/$@ $(OBJDUMP) phantom2sphNG.o

p2s: phantom2sphNG

cleanp2s:
	rm -f $(BINDIR)/phantom2sphNG

#----------------------------------------------------
# these are the sources for the phantom2sphNG utility
#
phantom2gadget: checksystem checkparams $(OBJDUMP) phantom2gadget.o
	@echo ""
	@echo "phantom2gadget: now why would you want to do that?"
	@echo ""
	$(FC) $(FFLAGS) -o $(BINDIR)/$@ $(OBJDUMP) phantom2gadget.o

p2g: phantom2gadget

cleanphantom2gadget:
	rm -f $(BINDIR)/phantom2gadget

#----------------------------------------------------
# these are the sources for the phantom2mcfost utility
#
.PHONY: phantom2mcfost
phantom2mcfost: checkmcfost
	${MAKE} phantomanalysis ANALYSIS="analysis_mcfost.f90"\
        ANALYSISBIN=$@ ANALYSISONLY=yes LDFLAGS="-L$(MCFOST_DIR)/src -lmcfost $(LIBCXX)"

analysis_mcfost.o: analysis_mcfost.f90
	$(FC) -c $(FFLAGS) -I$(MCFOST_DIR)/src $< -o $@

analysis_mcfost.o: checkmcfost

cleanphantom2mcfost:
	rm -f $(BINDIR)/phantom2mcfost

#----------------------------------------------------
# utility to rewrite .ev files using a common header
#
SRCEV=utils_infiles.f90 utils_evfiles.f90 prompting.f90 phantomevcompare.f90
OBJEVC1 = ${SRCEV:.f90=.o}
OBJEVC = ${OBJEVC1:.F90=.o}

.PHONY: phantomevcompare
phantomevcompare: $(OBJEVC)
	@echo ""
	@echo "phantomevcompare: let the graphing begin!"
	@echo ""
	$(FC) $(FFLAGS) -o $(BINDIR)/$@ $(OBJEVC)

cleanphantomevcompare:
	rm -f $(BINDIR)/phantomevcompare

#----------------------------------------------------
# these are the sources for the multirun utility
#
<<<<<<< HEAD
SRCMULT = physcon.f90 ${CONFIG} ${SRCKERNEL} io.F90 mpi_utils.F90 ${SRCFASTMATH} units.f90 boundary.f90 utils_allocate.f90 part.F90 commons.f90 \
=======
SRCMULT = physcon.f90 ${CONFIG} ${SRCKERNEL} io.F90 mpi_utils.F90 ${SRCFASTMATH} \
          units.f90 boundary.f90 part.F90 timestep.f90 commons.f90 \
>>>>>>> 6d293c92
          utils_filenames.f90 utils_mathfunc.f90 utils_vectors.f90 utils_omp.F90 utils_datafiles.f90 datafiles.f90 \
          viscosity.f90 options.f90 damping.f90 ${SRCEOS} \
          utils_infiles.f90 utils_dumpfiles.f90 utils_summary.f90 centreofmass.f90 \
          ${SRCCHEM} ${DOMAIN} ${SRCPOT} ptmass.F90 ${LINKLIST} ${SRCTURB} \
          prompting.f90 ${SRCDUST} ${SRCNIMHD} readwrite_infile.f90 ${MULTIRUNFILE}
OBJM1 = ${SRCMULT:.f90=.o}
OBJMULT = ${OBJM1:.F90=.o}

multirun: checksystem checkparams $(OBJMULT)
	@echo ""
	@echo "multirun: your hope is our desire"
	@echo ""
	$(FC) $(FFLAGS) -o $(BINDIR)/$@ $(OBJMULT)

cleanmultirun:
	rm -f $(BINDIR)/multirun

#----------------------------------------------------
# utility to plot orbits based on orbital elements (a,e,i,o,w,f)
#
SRCBIN = prompting.f90 utils_datafiles.f90 datafiles.f90 ${CONFIG} physcon.f90 io.F90 \
         mpi_utils.F90 utils_allocate.f90 part.F90 mpi_domain.F90 set_binary.f90 test_binary.f90 testbinary.f90
OBJBIN1 = ${SRCBIN:.f90=.o}
OBJBIN = ${OBJBIN1:.F90=.o}

.PHONY: testbinary

testbin: testbinary

testbinary: checksys checkparams $(OBJBIN)
	@echo ""
	@echo "test_binary: may your orbits orbit"
	@echo ""
	$(FC) $(FFLAGS) -o $(BINDIR)/testbinary $(OBJBIN)

cleantestbinary:
	rm -f $(BINDIR)/testbinary

#----------------------------------------------------
# check for anything that depends on HDF5
#
checkhdf5:
   ifeq (X${HDF5ROOT}, X)
	@echo; echo "ERROR: HDF5ROOT should be set before compiling with HDF5 utilities"; echo; ${MAKE} err;
   else
	@if [ -d $$HDF5ROOT ]; then echo; echo "HDF5ROOT=$$HDF5ROOT"; echo; else echo; echo "ERROR: Directory given by HDF5ROOT=$$HDF5ROOT does not exist"; echo; ${MAKE} err; fi;
   endif

#----------------------------------------------------
# these are the sources for the plot_kernel utility
#

OBJPLOTK= physcon.o ${SRCKERNEL:.f90=.o} giza-fortran.o plot_kernel.o

plotkernel: checksys checkparams checksplash $(OBJPLOTK)
	@echo ""
	@echo "plot_kernel: may your kernels be normalised"
	@echo ""
	$(FC) $(FFLAGS) -o $(BINDIR)/$@ $(OBJPLOTK) $(LDFLAGS) -L$(SPLASH_DIR)/giza/lib -lgiza

plot_kernel.o: ${SRCKERNEL:.f90=.o}
#giza-fortran.o: ${SPLASH_DIR}/giza/src/$@
#	$(FC) $(FFLAGS) -o $@ -c ${SPLASH_DIR}/giza/interface/giza-fortran.F90

cleanplotkernel:
	rm -f $(BINDIR)/plotkernel

#----------------------------------------------------
# these are the sources for the showheader utility
#
SRCSHOWHEADER= utils_dumpfiles.f90 showheader.f90
OBJSHOWHEADER= $(SRCSHOWHEADER:.f90=.o)
showheader: checksys $(OBJSHOWHEADER)
	@echo ""
	@echo "showheader: show me the header!"
	@echo ""
	$(FC) $(FFLAGS) -o $(BINDIR)/$@ $(OBJSHOWHEADER)

#----------------------------------------------------
# these are the sources for the evol_dustywaves utility
#
SRCDUSTEVOL= cubicsolve.f90 dustywaves.f90 evol_dustywaves.f90
OBJDUSTEVOL= $(SRCDUSTEVOL:.f90=.o)

evol_dustywaves: checksys $(OBJDUSTEVOL)
	@echo ""
	@echo "dusty wave .ev solutions^TM: All the energy you need."
	@echo ""
	$(FC) $(FFLAGS) -o $(BINDIR)/$@ $(OBJDUSTEVOL)

#----------------------------------------------------
# these are the sources for the ev2mdot utility
#
.PHONY: ev2mdot
ev2mdot: checksys utils_filenames.o utils_infiles.o utils_evfiles.o ev2mdot.o
	@echo ""
	@echo "ev2mdot: Accretion rates R us."
	@echo ""
	$(FC) $(FFLAGS) -o $(BINDIR)/$@ ev2mdot.o utils_filenames.o utils_evfiles.o utils_infiles.o

cleanev2mdot:
	rm -f $(BINDIR)/ev2mdot

#----------------------------------------------------
# these are the sources for the acc2ang utility
#
.PHONY: acc2ang
acc2ang: checksys acc2ang.o
	@echo ""
	@echo "acc2ang: Accreted ang. mom. R us."
	@echo ""
	$(FC) $(FFLAGS) -o $(BINDIR)/$@ acc2ang.o

cleanacc2ang:
	rm -f $(BINDIR)/acc2ang

#---------------------------
# sources for the mass_flow utility
#
OBJMF1 = ${ANALYSIS:.f90=.o}
OBJMF2 = ${OBJMF1:.F90=.o}
OBJMF = ${OBJMF2:.f=.o}
OBJM= utils_sort.o leastsquares.o solvelinearsystem.o ${OBJDUMP} ${OBJMF} set_binary.o mf_write.o

.PHONY: mflow
mflow: checksys $(OBJM)  mflow.o ev2mdot lombperiod
	@echo ""
	@echo "mflow: mass flow R us."
	@echo ""
	$(FC) $(FFLAGS) -o $(BINDIR)/$@  $(OBJM) mflow.o

.PHONY:lombperiod
lombperiod: powerspectrums.o lombperiod.o
	$(FC) $(FFLAGS) -o $(BINDIR)/$@  lombperiod.o powerspectrums.o

#----------------------------------------------------
# these are the sources for the combinedustdumps utility
#
OBJCDD= ${OBJECTS} combinedustdumps.o

combinedustdumps: checksys checkparams $(OBJCDD)
	@echo ""
	@echo "combinedustdumps: many grains make light work"
	@echo ""
	$(FC) $(FFLAGS) -o $(BINDIR)/$@ $(OBJCDD) $(LDFLAGS)

cleancombinedustdumps:
	rm -f $(BINDIR)/combinedustdumps



#----------------------------------------------------
# target to write appropriate queue submission script
#
ifndef QSYS
   QSYS=pbs
endif
ifndef WALLTIME
   WALLTIME='1000:00:00'
endif
ifndef MAXMEM
   MAXMEM='16G'
endif
ifeq ($(OPENMP),yes)
 ifndef NOMP
   ifdef OMP_NUM_THREADS
      NOMP=$(OMP_NUM_THREADS)
   else
      NOMP=2
   endif
 endif
 ifndef OMP_SCHEDULE
    OMP_SCHEDULE=dynamic
 endif
 ifndef QPE
    QPE=omp
 endif
 ifndef NPAR
    NPAR=$(NOMP)
 endif
endif
ifeq ($(USEMPI),yes)
 ifndef NMPI
    NMPI=8
 endif
 ifndef QPE
    QPE=mpi
 endif
 ifndef NPAR
    NPAR=$(NMPI)
 endif
 ifndef MPIEXEC
    MPIEXEC=mpiexec -np ${NMPI}
 endif
else
 ifndef NMPI
    NMPI=1
 endif
endif
ifndef OUTFILE
  ifeq ($(QSYS),sge)
    OUTFILE=$(INFILE)'.sgeout'
  else
    ifeq ($(QSYS),pbs)
       OUTFILE=$(INFILE)'.pbsout'
    else
       OUTFILE=$(INFILE)'.qout'
    endif
  endif
endif
ifndef MAILTO
   MAILTO=`git config --get user.email`
endif
GETLOG='`grep logfile "$(INFILE)" | sed "s/logfile =//g" | sed "s/\\!.*//g" | sed "s/\s//g"`'

ifndef CMD
CMD='./phantom $(INFILE) >& $$outfile'
endif

.PHONY: qscript

qscript:
    ifneq ($(KNOWN_SYSTEM), yes)
	@echo "Error: qscript needs known SYSTEM variable set"
	@${MAKE} err;
    endif
    ifndef INFILE
	@echo
	@echo "Usage: make qscript INFILE=infile"
	@echo
	@${MAKE} err;
    endif
    # set default values for variables not set
    ifeq ($(QSHELL),tcsh)
	@echo '#!/bin/tcsh'
    else
	@echo '#!/bin/bash'
    endif
    ifeq ($(QSYS),sge)
	@echo '## Sun Grid Engine Script, created by "make qscript" '`date`
        ifeq ($(QSHELL),tcsh)
	    @echo '#$$ -S /bin/tcsh'
        else
	    @echo '#$$ -S /bin/bash'
        endif
	@echo '#$$ -cwd'
	@echo '#$$ -N '`../scripts/randomword.pl`
	@echo '#$$ -o '$(OUTFILE)' -j y'
	@echo '#$$ -l h_rt='$(WALLTIME)
	@echo '#$$ -l h_vmem='$(MAXMEM)
        ifdef MAILTO
	   @echo '#$$ -m ae'
	   @echo '#$$ -M '$(MAILTO)
        endif
        ifdef QPE
	   @echo '#$$ -pe '$(QPE) $(NPAR)
        endif
        ifdef QEXTRA
	   @echo '#$$ '$(QEXTRA)
        endif
	@echo
	@echo 'echo "SGE: HOSTS   = "`cat $$PE_HOSTFILE`'
	@echo 'echo "SGE: NHOSTS  = $$NHOSTS"'
	@echo 'echo "SGE: NSLOTS  = $$NSLOTS"'
	@echo 'echo "SGE: NQUEUES = $$NQUEUES"'
    else ifeq ($(QSYS),pbs)
	@echo '## PBS Job Submission Script, created by "make qscript" '`date`
        ifdef QNODES
	   @echo '#PBS -l '$(QNODES)
        else
           ifeq ($(SYSTEM),zen)
	      @echo '#PBS -l nodes='$(NMPI)':ppn=8:StandardMem'
           else
	      @echo '#PBS -l nodes='$(NMPI)':ppn='$(NOMP)
           endif
        endif
        ifdef JOBNAME
	   @echo '#PBS -N '$(JOBNAME)
        else
	   @echo '#PBS -N '`../scripts/randomword.pl`
        endif
        ifdef QNAME
	   @echo '#PBS -q '$(QNAME)
        endif
        ifdef QPROJECT
	   @echo '#PBS -P '$(QPROJECT)
        endif
	@echo '#PBS -o '$(OUTFILE)
	@echo '#PBS -j oe'
        ifdef MAILTO
	   @echo '#PBS -m e'
	   @echo '#PBS -M '$(MAILTO)
        endif
	@echo '#PBS -l walltime='$(WALLTIME)
	@echo '#PBS -l mem='$(MAXMEM)
        ifdef QEXTRA
	   @echo '#PBS '$(QEXTRA)
        endif
	@echo '## phantom jobs can be restarted:'
	@echo '#PBS -r y'
        ifeq ($(PBSRESUBMIT),yes)
             ifeq ($(QSHELL),tcsh)
	          $(error error: resubmittable scripts require bash, cannot use QSHELL=tcsh);
             endif
	     @echo '#PBS -v NJOBS,NJOB'
	     @echo
	     @echo '#------------------------------------------------------------------------------'
	     @echo '# this is a self-resubmitting PBS script'
	     @echo '# use qsub -v NJOBS=10 <scriptname> to submit'
	     @echo '# with an appropriate value for NJOBS'
	     @echo '#'
	     @echo '# These variables are assumed to be set:'
	     @echo '#   NJOBS is the total number of jobs in a sequence of jobs (defaults to 1)'
	     @echo '#   NJOB is the number of the previous job in the sequence (defaults to 0)'
	     @echo '#------------------------------------------------------------------------------'
	     @echo 'if [ X$$NJOBS == X ]; then'
	     @echo '    echo "NJOBS (total number of jobs in sequence) is not set - defaulting to 1"'
	     @echo '    export NJOBS=1'
	     @echo 'fi'
	     @echo 'if [ X$$NJOB == X ]; then'
	     @echo '    echo "NJOB (previous job number in sequence) is not set - defaulting to 0"'
	     @echo '    export NJOB=0'
	     @echo 'fi'
	     @echo '#'
	     @echo '# Quick termination of job sequence - look for a file called STOP_SEQUENCE'
	     @echo '#'
	     @echo 'if [ -f $$PBS_O_WORKDIR/STOP_SEQUENCE ]; then'
	     @echo '    echo  "Terminating sequence after $$NJOB jobs"'
	     @echo '    exit 0'
	     @echo 'fi'
	     @echo '#'
	     @echo '# Increment the counter to get current job number'
	     @echo '#'
	     @echo 'NJOB=$$(($$NJOB+1))'
	     @echo '#'
	     @echo '# Are we in an incomplete job sequence - more jobs to run ?'
	     @echo '#'
	     @echo 'if [ $$NJOB -lt $$NJOBS ]; then'
	     @echo '    #'
	     @echo '    # Now submit the next job'
	     @echo '    #'
	     @echo '    NEXTJOB=$$(($$NJOB+1))'
	     @echo '    echo "Submitting job number $$NEXTJOB in sequence of $$NJOBS jobs"'
	     @echo '    qsub -z -W depend=afterany:$$PBS_JOBID $$0'
	     @echo 'else'
	     @echo '    echo "Running last job in sequence of $NJOBS jobs"'
	     @echo 'fi'
#	     @echo '#'
#	     @echo '# File manipulation prior to job commencing, eg. clean up previous output files,'
#	     @echo '# check for consistency of checkpoint files, ...'
#	     @echo '#'
#	     @echo 'if [ $$NJOB -gt 1 ]; then'
#	     @echo '   echo " "'
#	     @echo '   # .... USER INSERTION HERE '
#	     @echo 'fi'
	     @echo '#------------------------------------------------------------------------------'
        endif
	@echo
	@echo 'cd $$PBS_O_WORKDIR'
	@echo 'echo "PBS_O_WORKDIR is $$PBS_O_WORKDIR"'
	@echo 'echo "PBS_JOBNAME is $$PBS_JOBNAME"'
	@echo 'env | grep PBS'
	@echo 'cat $$PBS_NODEFILE > nodefile'
    else
        ifdef QNODES
	   @echo '#SBATCH --nodes='$(QNODES)
        else
	   @echo '#SBATCH --nodes='$(NMPI)' --ntasks='$(NOMP)
        endif
	@echo '#SBATCH --cpus-per-task=1'
        ifdef JOBNAME
	   @echo '#SBATCH --job-name='$(JOBNAME)
        else
	   @echo '#SBATCH --job-name='`../scripts/randomword.pl`
        endif
        ifdef QNAME
	   @echo '#SBATCH --queue='$(QNAME)
        endif
        ifdef QPROJECT
	   @echo '#SBATCH --account='$(QPROJECT)
        endif
        ifdef QPARTITION
	   @echo '#SBATCH --partition='$(QPARTITION)
        endif
	@echo '#SBATCH --output='$(OUTFILE)
        ifdef MAILTO
	   @echo '#SBATCH --mail-type=BEGIN'
	   @echo '#SBATCH --mail-type=FAIL'
	   @echo '#SBATCH --mail-type=END'
	   @echo '#SBATCH --mail-user='$(MAILTO)
        endif
	@echo '#SBATCH --time=0-'$(WALLTIME)
	@echo '#SBATCH --mem='$(MAXMEM)
        ifdef QEXTRA
	   @echo '#SBATCH '$(QEXTRA)
        endif
    endif
	@echo 'echo "HOSTNAME = $$HOSTNAME"'
	@echo 'echo "HOSTTYPE = $$HOSTTYPE"'
	@echo 'echo Time is `date`'
	@echo 'echo Directory is `pwd`'
	@echo
    ifeq ($(QSHELL),tcsh)
	@echo 'limit stacksize unlimited'
    else
	@echo 'ulimit -s unlimited'
    endif
    #-- set openMP environment variables
    ifeq ($(OPENMP),yes)
        ifeq ($(QSHELL),tcsh)
	   @echo 'setenv OMP_SCHEDULE "'$(OMP_SCHEDULE)'"'
	   @echo 'setenv OMP_NUM_THREADS '$(NOMP)
	   @echo 'setenv OMP_STACKSIZE 1024m'
        else
	   @echo 'export OMP_SCHEDULE="'$(OMP_SCHEDULE)'"'
	   @echo 'export OMP_NUM_THREADS='$(NOMP)
	   @echo 'export OMP_STACKSIZE=1024m'
        endif
    endif
	@echo
    #-- add lines specific to particular machines
    ifeq ($(SYSTEM),msg)
        ifeq ($(QSHELL),bash)
	   @echo 'source /etc/profile'
	   @echo 'export LD_LIBRARY_PATH=${LD_LIBRARY_PATH}'
        else
	   @echo 'setenv LD_LIBRARY_PATH '${LD_LIBRARY_PATH}
        endif
	@cat ~/.modules
    endif
	@echo
    #--final line is code execution
	@echo 'echo "starting phantom run..."'
    ifeq ($(QSHELL),tcsh)
	@echo 'setenv outfile '$(GETLOG)
    else
	@echo 'export outfile='$(GETLOG)
    endif
	@echo 'echo "writing output to $$outfile"'
    ifeq ($(USEMPI),yes)
	@echo $(MPIEXEC)' '$(CMD)
    else
	@echo $(CMD)
    endif
    ifeq ($(PBSRESUBMIT),yes)
	@echo
	@echo '#------------------------------------------------------------------------------'
	@echo '# Not expected to reach this point in general but if we do, check that all '
	@echo '# is OK.  If the job command exited with an error, terminate the job'
	@echo '#'
	@echo 'errstat=$$?'
	@echo 'if [ $$errstat -ne 0 ]; then'
	@echo '    # A brief nap so PBS kills us in normal termination. Prefer to '
	@echo '    # be killed by PBS if PBS detected some resource excess'
	@echo '    sleep 5  '
	@echo '    echo "Job number $$NJOB returned an error status $$errstat - stopping job sequence."'
	@echo '    touch $$PBS_O_WORKDIR/STOP_SEQUENCE'
	@echo '    exit $$errstat'
	@echo 'fi'
	@echo '#------------------------------------------------------------------------------'
    endif

#----------------------------------------------------
# unit test for block limits
#
test1: checksystem checkparams $(OBJDUMP) test_blocklimits.o
	$(FC) $(FFLAGS) -o $(BINDIR)/test1 $(OBJDUMP) test_blocklimits.o

#----------------------------------------------------
# run test suite
#
.PHONY: test test2 testcyl testgrav testall
test:
	${MAKE} SETUP=test && $(RUNMPI) $(BINDIR)/phantom test

test2:
	${MAKE} SETUP=test2 && $(RUNMPI) $(BINDIR)/phantom test

testkd:
	${MAKE} SETUP=testkd && $(RUNMPI) $(BINDIR)/phantom test

testcyl:
	${MAKE} SETUP=testcyl && $(RUNMPI) $(BINDIR)/phantom test

testgrav:
	${MAKE} SETUP=testgrav && $(RUNMPI) $(BINDIR)/phantom test gravity

testdust:
	${MAKE} SETUP=testdust && $(RUNMPI) $(BINDIR)/phantom test dust

testgrowth:
	${MAKE} SETUP=testgrowth && $(RUNMPI) $(BINDIR)/phantom test growth

testnimhd:
	${MAKE} SETUP=testnimhd && $(RUNMPI) $(BINDIR)/phantom test nimhd

testall: test test2 testcyl testgrav

#----------------------------------------------------
# this is a utility to test the fast sqrt functions
# to see if they are faster than the native calls
# if so, then the appropriate pre-processor flags
# are added
#
.PHONY: .make_mathflags .make_nofastmath getmathflags checkmath
ifndef FASTSQRT
   FASTSQRT=${shell if [ -e .make_nofastmath ]; then echo no; fi}
endif

ifeq ($(FASTSQRT), no)
   OBJTESTMATH=
   FASTMATH=no
else
   OBJTESTMATH= random.o io.o fastmath.o mpi_utils.o test_fastmath.o getmathflags.o
   FASTMATH=${shell if [ -e .make_mathflags ]; then cat .make_mathflags; fi}
endif

.make_mathflags: checksys $(OBJTESTMATH)
     ifeq ($(FASTSQRT), no)
	@touch .make_mathflags
     else
	@if [ ! -e $@ ]; then \
	    $(FC) $(FFLAGS) -o $(BINDIR)/getmathflags $(OBJTESTMATH) || ${MAKE} fastmathlinkerr; \
	    $(BINDIR)/getmathflags > .make_mathflags; \
	fi
     endif

ifeq ($(FASTMATH), yes)
   SRCFASTMATH=fastmath.o
   TEST_FASTMATH=test_fastmath.F90
   FPPFLAGS+=-DFINVSQRT
else
   SRCFASTMATH=
   TEST_FASTMATH=
endif

fastmath.o: fastmath.f90
	$(FC) $(FFLAGS) -o $@ -c $< || ${MAKE} fastmathlinkerr
test_fastmath.o: test_fastmath.F90
	$(FC) $(FFLAGS) -o $@ -c $< || ${MAKE} fastmathlinkerr
getmathflags.o: getmathflags.f90
	$(FC) $(FFLAGS) -o $@ -c $< || ${MAKE} fastmathlinkerr

fastmathlinkerr:
	@echo "***********************************************************************"
	@echo "*** ERROR linking fastsqrt stuff (requires Fortran->C call)         ***"
	@echo "*** Type make again to ignore this and compile without it           ***"
	@echo "***********************************************************************"
	@touch .make_mathflags
	@touch .make_nofastmath
	${MAKE} err;

#----------------------------------------------------

LASTSYSTEM = ${shell if [ -e .make_lastsystem ]; then cat .make_lastsystem; fi}
LASTSETUP = ${shell if [ -e .make_lastsetup ]; then cat .make_lastsetup; fi}
LASTFPPFLAGS = ${shell if [ -e .make_lastfppflags ]; then cat .make_lastfppflags; fi}
LASTFFLAGS = ${shell if [ -e .make_lastfflags ]; then cat .make_lastfflags; fi}

.PHONY: checksystem checkparams checksplash checksys

checksystem: checksys checksetup

checksys:
   ifeq ($(KNOWN_SYSTEM), yes)
	@echo ""
	@echo "Compiling Phantom v$(PHANTOM_VERSION_MAJOR).$(PHANTOM_VERSION_MINOR).$(PHANTOM_VERSION_MICRO) for $(SYSTEM) system..........."
	@echo ""
        ifneq ($(SYSTEM),$(LASTSYSTEM))
	    @echo system changed from ${LASTSYSTEM} to ${SYSTEM}
	    @${MAKE} clean
	    @${MAKE} cleanmathflags
        endif
	@echo $(SYSTEM) > .make_lastsystem
   else
	@echo ""
	@echo "make: WARNING: value of SYSTEM = $(SYSTEM) not recognised..."
	@echo "=> set the environment variable SYSTEM to one listed "
	@echo "   in build/Makefile and try again"
	@echo ""
	@${MAKE} compilers
	@${MAKE} err;
   endif

checksetup:
   ifeq ($(OBSOLETE_SETUP), yes)
	@echo "make: WARNING: value of SETUP = $(OLDSETUP) is obsolete..."
	@echo "=> setting SETUP = $(SETUP)"
	@echo
   endif
   ifeq ($(KNOWN_SETUP), yes)
	@echo "Using options for "$(SETUP)" setup"
	@echo ""
        ifneq ($(SETUP),$(LASTSETUP))
	    @echo setup changed from ${LASTSETUP} to ${SETUP}
	    @${MAKE} clean
        endif
	@echo $(SETUP) > .make_lastsetup
   else
	@echo "setup '$(SETUP)' not recognised..."
	@echo ""
	@echo "Please set SETUP to one listed in build/Makefile"
	@echo ""
	@echo " e.g.:"
	@echo " make SETUP=sedov"
	@echo " make SETUP=disc"
	@echo " make SETUP=turbdrive"
	@echo ""
	@echo " or:"
	@echo " export SETUP=sedov"
	@echo " make"
	@echo ""
	@echo "You may also wish to consider the following compile-time options:"
	@echo ""
	@echo " DEBUG=yes/no"
	@echo " DOUBLEPRECISION=yes/no"
	@echo " OPENMP=yes/no"
	@echo " ENDIAN=BIG/LITTLE"
	@echo ""
	@${MAKE} err;
   endif

checkparams:
	@echo "Using $(KERNEL) kernel"
   ifeq ($(DEBUG), yes)
	@echo "Debugging flags are ON"
   endif
   ifeq ($(DOUBLEPRECISION), yes)
	@echo "Flags set for DOUBLE PRECISION"
   else
	@echo "Flags set for SINGLE PRECISION"
   endif
   ifeq ($(OPENMP), yes)
	@echo "Compiling in PARALLEL (OpenMP)"
   else
	@echo "Compiling in SERIAL"
   endif
   ifeq ($(ENDIAN), BIG)
	@echo "Flags set for conversion to BIG endian"
   endif
   ifeq ($(ENDIAN), LITTLE)
	@echo "Flags set for conversion to LITTLE endian"
   endif
   ifneq ($(FPPFLAGS),$(LASTFPPFLAGS))
	@echo 'pre-processor flags changed from "'${LASTFPPFLAGS}'" to "'${FPPFLAGS}'"'
	@${MAKE} clean;
	#for x in ../src/*/*.F90; do y=`basename $$x`; rm -f $${y/.F90/.o}; done
   endif
	@echo "Preprocessor flags are "${FPPFLAGS}
	@echo "${FPPFLAGS}" > .make_lastfppflags
   ifneq ($(FFLAGS),$(LASTFFLAGS))
	@echo 'Fortran flags changed from "'${LASTFFLAGS}'" to "'${FFLAGS}'"'
	@${MAKE} clean;
   endif
	@echo "Fortran flags are "${FFLAGS}
	@echo "${FFLAGS}" > .make_lastfflags

checksplash:
   ifneq ("X$(SPLASH_DIR)","X")
	@echo; echo "Compiling SPLASH source files from "$(SPLASH_DIR); echo
   else
	@echo; echo "ERROR: cannot find SPLASH directory needed for some source files - try \"export SPLASH_DIR=${HOME}/splash\""; echo
   endif

checkmcfost:
   ifneq ("X$(MCFOST_DIR)","X")
	@echo; echo "MCFOST directory is "$(MCFOST_DIR); echo;
   else
	@echo; echo "ERROR: cannot find MCFOST directory for linking - set this using MCFOST_DIR"; echo; ${MAKE} err
   endif

giza-fortran.o : $(SPLASH_DIR)/giza/interface/giza-fortran.F90 $(SPLASH_DIR)/giza/lib/libgiza.a
	$(FC) $(FFLAGS) -I$(SPLASH_DIR)/giza/include/ -c $< -o $@

compilers:
	@echo "I suggest one of the following, based on detected Fortran compilers..."; echo;
	@if type -p ifort > /dev/null; then echo "make SYSTEM=ifort"; fi;
	@if type -p pathf90 > /dev/null; then echo "make SYSTEM=pathf90"; fi;
	@if type -p pgf90 > /dev/null; then echo "make SYSTEM=pgf90"; fi;
	@if type -p xlf90_r > /dev/null; then echo "make SYSTEM=ukaff1a [uses xlf90_r]"; fi;
	@if type -p gfortran > /dev/null; then echo "make SYSTEM=gfortran"; fi;
	@if type -p g95 > /dev/null; then echo "make SYSTEM=g95"; fi;
	@echo "(end of possible selections)"; echo;

#----------------------------------------------------
# target to automatically include dependencies in Makefile
# relies on the g95 compiler being present
# (does not have to be used for the main compilation)

depends: clean checksetup
	#@echo '*********************************************************************************'
	#@echo 'First run of Makefile -- creating dependency lines using gfortran, writing to .depends'
	#@echo '*********************************************************************************'
	#@gfortran -M -cpp -c ../src/*/*.*90 > .depends
	#@echo '*************************************************************************'
	#@echo 'If no errors above, then Makefile dependencies were created successfully '
	#@echo ' -- be sure to run "make depends" again if you alter code dependencies'
	#@echo '*************************************************************************'
	#@${MAKE} clean

.depends:
	@if type -p gfortran; then touch .depends; ${MAKE} --quiet SETUP=test depends; else echo "warning: no gfortran so dependencies not calculated"; touch .depends; fi;

include .depends

getdims:
	@echo $(MAXP)

err:
	$(error aborting);

clean:
	rm -f *.o *.mod

cleanall: clean cleanmathflags
	cd $(BINDIR); rm -f phantom phantomsetup

cleandist: clean cleanall
	rm -f .make_lastsystem .make_lastsetup .make_lastfppflags .depends

cleanmathflags:
	rm -f .make_mathflags bin/getmathflags<|MERGE_RESOLUTION|>--- conflicted
+++ resolved
@@ -1528,14 +1528,9 @@
 
 SOURCES= physcon.f90 ${CONFIG} ${SRCKERNEL} io.F90 units.f90 boundary.f90 \
          mpi_utils.F90 dtype_kdtree.F90 utils_omp.F90 utils_cpuinfo.f90 \
-<<<<<<< HEAD
          utils_allocate.f90 \
          utils_mathfunc.f90 part.F90 ${DOMAIN} utils_timing.f90 mpi_balance.F90 \
-         commons.f90 utils_dumpfiles.f90 utils_indtimesteps.F90 utils_infiles.f90 \
-=======
-         utils_mathfunc.f90 ${DOMAIN} part.F90 utils_timing.f90 mpi_balance.F90 \
          commons.f90 timestep.f90 utils_dumpfiles.f90 utils_indtimesteps.F90 utils_infiles.f90 \
->>>>>>> 6d293c92
          utils_sort.f90 utils_supertimestep.F90 utils_tables.f90 \
          utils_sphNG.f90 utils_vectors.f90 utils_datafiles.f90 datafiles.f90 \
          gitinfo.f90 ${SRCFASTMATH} random.f90 checkoptions.F90 ${SRCEOS} \
@@ -1605,7 +1600,6 @@
 # these are the sources for anything which uses the readwrite_dumps module
 #
 SRCDUMP= physcon.f90 ${CONFIG} ${SRCKERNEL} io.F90 units.f90 boundary.f90 mpi_utils.F90 \
-<<<<<<< HEAD
          utils_infiles.f90 dtype_kdtree.f90 utils_allocate.f90 part.F90 ${DOMAIN} kdtree.F90 linklist_kdtree.F90 \
          utils_dumpfiles.f90 utils_vectors.f90 utils_mathfunc.f90 \
          utils_datafiles.f90 utils_filenames.f90 datafiles.f90 gitinfo.f90 \
@@ -1613,14 +1607,8 @@
          ${SRCEOS} ${SRCPOT} ${SRCPHOTO} \
          memory.F90 \
          utils_sphNG.f90 \
-         commons.f90 ${SRCFASTMATH} checkoptions.F90 \
+         commons.f90 timestep.f90 ${SRCFASTMATH} checkoptions.F90 \
          viscosity.f90 options.f90 prompting.f90 ${SRCDUST} \
-=======
-         utils_dumpfiles.f90 utils_mathfunc.f90 utils_infiles.f90 utils_vectors.f90 \
-         utils_datafiles.f90 utils_filenames.f90 datafiles.f90 gitinfo.f90 ${DOMAIN} \
-         part.F90 utils_sphNG.f90 commons.f90 timestep.f90 ${SRCFASTMATH} ${SRCEOS} centreofmass.f90 \
-         ${SRCPOT} checkoptions.F90 viscosity.f90 options.f90 prompting.f90 ${SRCDUST} \
->>>>>>> 6d293c92
          readwrite_dumps.F90
 OBJDUMP1= $(SRCDUMP:.f90=.o)
 OBJDUMP= $(OBJDUMP1:.F90=.o)
@@ -1992,12 +1980,8 @@
 #----------------------------------------------------
 # these are the sources for the multirun utility
 #
-<<<<<<< HEAD
-SRCMULT = physcon.f90 ${CONFIG} ${SRCKERNEL} io.F90 mpi_utils.F90 ${SRCFASTMATH} units.f90 boundary.f90 utils_allocate.f90 part.F90 commons.f90 \
-=======
 SRCMULT = physcon.f90 ${CONFIG} ${SRCKERNEL} io.F90 mpi_utils.F90 ${SRCFASTMATH} \
-          units.f90 boundary.f90 part.F90 timestep.f90 commons.f90 \
->>>>>>> 6d293c92
+          units.f90 boundary.f90 utils_allocate.f90 part.F90 timestep.f90 commons.f90 \
           utils_filenames.f90 utils_mathfunc.f90 utils_vectors.f90 utils_omp.F90 utils_datafiles.f90 datafiles.f90 \
           viscosity.f90 options.f90 damping.f90 ${SRCEOS} \
           utils_infiles.f90 utils_dumpfiles.f90 utils_summary.f90 centreofmass.f90 \
