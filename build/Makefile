#--------------------------------------------------------------------------!
# The Phantom Smoothed Particle Hydrodynamics code, by Daniel Price et al. !
# Copyright (c) 2007-2018 The Authors (see AUTHORS)                        !
# See LICENCE file for usage and distribution conditions                   !
# http://users.monash.edu.au/~dprice/phantom                               !
#--------------------------------------------------------------------------!
#+
#  The Phantom Makefile
#
#  DESCRIPTION:
#   This is the main Makefile for all of the code and utilities
#   Compiler settings are grouped under the SYSTEM variable while
#   compile-time settings for different problems are grouped under
#   the SETUP variable
#
#  OWNER: Daniel Price
#
#  $Id: 2788b71b1c08e560e77dce9849c5cb24a668f4b9 $
#+
#--------------------------------------------------------------------------

.KEEP_STATE:

KNOWN_SYSTEM=no
SHELL = /bin/bash
VPATH = ${RUNDIR} ../src/main ../src/utils ../src/setup ../src/tests ../src/lib/NICIL/src
BINDIR= ../bin
UNAME=${shell uname}
#----------------------------------------------------------------
# Sensible defaults for phantom configuration
#----------------------------------------------------------------
CONFIG        = config.F90
SETUPFILE     = setup_unifdis.F90
MODFILE       = moddump_default.f90
ANALYSIS      = analysis_dtheader.f90
MULTIRUNFILE  = multirun.f90
LIVE_ANALYSIS = no
LINKLIST      = dtype_kdtree.F90 kdtree.F90 linklist_kdtree.F90
#
# can comment out the following lines and instead set
# the parameters as environment variables
#
ifndef DOUBLEPRECISION
  DOUBLEPRECISION= yes
endif
ifndef EDITOR
  EDITOR= emacs
endif
ifndef OPENMP
  OPENMP= yes
endif
ifndef SPLASH_DIR
   SPLASH_DIR=${shell if [ -d $$HOME/splash ]; then echo $$HOME/splash; fi}
endif
# MPI= yes
#
# endian can be "BIG", "LITTLE" or anything else which has no effect
#
# ENDIAN= default
#
CC = gcc
CCFLAGS = -O5
LIBCXX = -lstdc++
#FPPFLAGS=
LDFLAGS=
SRCPHOTO=

#----------------------------------------------------------------
# here follows specific configuration options used
# for various types of simulations
#
# preprocessor options are as follows:
#
# -DPERIODIC            ! periodic boundaries
# -DIND_TIMESTEPS       ! individual particle timesteps
# -DSTS_TIMESTEPS       ! super-timestepping
# -DDISC_VISCOSITY      ! use artificial disc viscosity ( nu \propto alpha_sph cs h
#                       ! and calculated for both approaching and receding particles
# -DDRIVING             ! use turbulence driving
# -DMHD                 ! magnetic fields
# -DNONIDEALMHD         ! non-ideal magnetic fields including ionisation; uses NICIL
#
# -DSORT                ! whether or not to sort particles
# -DSORT_RADIUS_INIT    ! sort particles by R at t=0
#
# -DPHOTO               ! turn on the photoevaporation
# -DLIGHTCURVE          ! lightcurve estimation
#----------------------------------------------------------------
#
# Check for obsolete setups and replace with generic version
#
#----------------------------------------------------------------
ifeq ($(SETUP), HLTau) # [buildbot skip]
    OBSOLETE_SETUP=yes
    OLDSETUP= HLTau
    override SETUP=disc
endif
ifeq ($(SETUP), dustyHLTau) # [buildbot skip]
    OBSOLETE_SETUP=yes
    OLDSETUP= dustyHLTau
    override SETUP=dustydisc
endif
ifeq ($(SETUP), mcfost) # [buildbot skip]
    OBSOLETE_SETUP=yes
    OLDSETUP=mcfost
    override SETUP=disc
    MCFOST=yes
endif
ifeq ($(SETUP), planets) # [buildbot skip]
    OBSOLETE_SETUP=yes
    OLDSETUP= planets
    override SETUP=disc
endif
ifeq ($(SETUP), binarydisc) # [buildbot skip]
    OBSOLETE_SETUP=yes
    OLDSETUP= binarydisc
    override SETUP=disc
endif
ifeq ($(SETUP), dustybinarydisc) # [buildbot skip]
    OBSOLETE_SETUP=yes
    OLDSETUP= dustybinarydisc
    override SETUP=dustydisc
endif
ifeq ($(SETUP), Lense-Thirring) # [buildbot skip]
    OBSOLETE_SETUP=yes
    OLDSETUP= Lense-Thirring
    override SETUP=disc
endif
ifeq ($(SETUP), warp) # [buildbot skip]
    OBSOLETE_SETUP=yes
    OLDSETUP= warp
    override SETUP=disc
endif
ifeq ($(SETUP), rndisc) # [buildbot skip]
    OBSOLETE_SETUP=yes
    OLDSETUP= rndisc
    override SETUP=lightcurvedisc
endif

#----------------------------------------------------------------
# Current code setup options
#----------------------------------------------------------------
ifeq ($(SETUP), empty)
#   empty setup for external-driver simulation
    SETUPFILE= setup_empty.f90
    IND_TIMESTEPS=yes
    KNOWN_SETUP=yes
endif

ifeq ($(SETUP), galdisc)
#   galactic disc simulations
    IND_TIMESTEPS=yes
    H2CHEM=yes
    ISOTHERMAL=no
    GRAVITY=no
    MHD=no
    SETUPFILE= setup_galdisc.f90
    KNOWN_SETUP=yes
endif

ifeq ($(SETUP), galdiscmhd)
#   galactic disc simulations with magnetic fields
    IND_TIMESTEPS=yes
    H2CHEM=no
    ISOTHERMAL=yes
    GRAVITY=no
    MHD=yes
    SETUPFILE= setup_galdisc.f90
    KNOWN_SETUP=yes
endif

ifeq ($(SETUP), turbdrive)
#   driven turbulence
    ifeq ($(IND_TIMESTEPS), yes)
       FPPFLAGS= -DPERIODIC -DCORRECT_BULK_MOTION -DSTIR_FROM_FILE
    else
       FPPFLAGS= -DPERIODIC # -DCORRECT_MEAN_FORCE
    endif
    SETUPFILE= setup_unifdis.F90
    SRCTURB= forcing.F90
    MULTIRUNFILE= multirun_mach.f90
    KNOWN_SETUP=yes
    CURLV=yes
    ISOTHERMAL=yes
endif

ifeq ($(SETUP), turbsubsonic)
#   subsonic, driven turbulence
    FPPFLAGS= -DPERIODIC -DSTIR_FROM_FILE -DCORRECT_MEAN_FORCE
    SETUPFILE= setup_unifdis.F90
    SRCTURB= forcing.F90
    MULTIRUNFILE= multirun_mach.f90
    KNOWN_SETUP=yes
    KERNEL=quintic
    ISOTHERMAL=yes
    IND_TIMESTEPS=no
    CURLV=yes
    USE_STRAIN_TENSOR=yes
endif

ifeq ($(SETUP), taylorgreen)
#   Taylor-Green vortex problem
    FPPFLAGS= -DPERIODIC -DCURLV -DUSE_STRAIN_TENSOR
    SETUPFILE= setup_taylorgreen.f90
    ISOTHERMAL=yes
    KNOWN_SETUP=yes
    KERNEL=quintic
    MODFILE= moddump_taylorgreen.f90
    IND_TIMESTEPS=no
endif

ifeq ($(SETUP), turb)
#   driven supersonic turbulence (hydro, mhd, dusty)
    FPPFLAGS      = -DPERIODIC -DCORRECT_BULK_MOTION -DSTIR_FROM_FILE
    SETUPFILE     = setup_turb.F90
    SRCTURB       = forcing.F90
    IND_TIMESTEPS = yes
    KNOWN_SETUP   = yes
    ISOTHERMAL    = yes
    CURLV         = yes
    MHD           = no
    DUST          = no
    USE_STRAIN_TENSOR = yes
endif

ifeq ($(SETUP), wd)
    SETUPFILE     = setup_spheres.f90
    IND_TIMESTEPS = no 
    MHD           = no
    GRAVITY       = yes
    ISOTHERMAL    = no
    KNOWN_SETUP   = yes
    STORE_TEMP    = yes
endif

ifeq ($(SETUP), photoevap)
# Mark Hutchison
    FPPFLAGS= -DDISC_VISCOSITY -DSORT_RADIUS_INIT -DPHOTO
    SETUPFILE= setup_photoevap.f90
    ANALYSIS= analysis_disc.f90
    KNOWN_SETUP=yes
    IND_TIMESTEPS=yes
    SRCPHOTO=photoevap.f90
endif

ifeq ($(SETUP), disc)
#   locally isothermal gas disc
    FPPFLAGS= -DDISC_VISCOSITY -DSORT_RADIUS_INIT
    SETUPFILE= setup_disc.f90
    ANALYSIS= analysis_disc.f90
    ISOTHERMAL=yes
    KNOWN_SETUP=yes
    MULTIRUNFILE= multirun.f90
    IND_TIMESTEPS=yes
endif

ifeq ($(SETUP), grdisc)
#   locally isothermal discs
    FPPFLAGS= -DSORT_RADIUS_INIT
    SETUPFILE= setup_grdisc.f90
    ANALYSIS= analysis_disc.f90
    ISOTHERMAL=no
    GR=yes
    METRIC=kerr
    KNOWN_SETUP=yes
    MULTIRUNFILE= multirun.f90
    IND_TIMESTEPS=no
    NCELLSMAX=2*maxp
endif

ifeq ($(SETUP), adiabaticdisc)
#   adiabatic disc
    FPPFLAGS= -DDISC_VISCOSITY -DSORT_RADIUS_INIT
    SETUPFILE= setup_disc.f90
    ANALYSIS= analysis_disc.f90
    KNOWN_SETUP=yes
    IND_TIMESTEPS=yes
    ISOTHERMAL=no
    MULTIRUNFILE= multirun.f90
endif

ifeq ($(SETUP), lightcurvedisc)
#   adiabatic disc with lightcurve
    FPPFLAGS= -DDISC_VISCOSITY -DSORT_RADIUS_INIT -DLIGHTCURVE
    SETUPFILE= setup_disc.f90
    ANALYSIS= analysis_disc.f90
    KNOWN_SETUP=yes
    IND_TIMESTEPS=yes
    ISOTHERMAL=no
    MULTIRUNFILE= multirun.f90
endif

ifeq ($(SETUP), gwdisc)
#   locally isothermal discs
    FPPFLAGS= -DDISC_VISCOSITY -DSORT_RADIUS_INIT
    SETUPFILE= setup_gwdisc.f90
    ANALYSIS= analysis_disc.f90
    MAXP=2000000
    IND_TIMESTEPS=yes
    ISOTHERMAL=yes
    KNOWN_SETUP=yes
    MULTIRUNFILE= multirun.f90
    SRCPOT= ${SRCPOTS:extern_binary.f90=extern_binary_gw.f90}
endif

ifeq ($(SETUP), nshwdisc)
#   disc around a neutron star
    FPPFLAGS= -DDISC_VISCOSITY -DSORT_RADIUS_INIT -DPRDRAG
    SETUPFILE= setup_nsdisc.f90
    ANALYSIS= analysis_disc.f90
    MODFILE= moddump_changemass.f90
    ISOTHERMAL=yes
    IND_TIMESTEPS=yes
    KNOWN_SETUP=yes
    NCELLSMAX=3*maxp
endif

ifeq ($(SETUP), prtest)
#   simple test of prdrag
    FPPFLAGS=
    SETUPFILE= setup_prtest.f90
    KNOWN_SETUP=yes
endif

ifeq ($(SETUP), binarydiscMFlow)
#   binarydiscMFlow setup
    FPPFLAGS= -DSORT_RADIUS_INIT -DMFLOW -DUSE_STRAIN_TENSOR #-DVMFLOW  #-DDISC_VISCOSITY# -DBINPOS
    SETUPFILE= setup_disc.f90
    ANALYSIS= analysis_disc_MFlow.f90
#    ANALYSIS= analysis_binarydisc.f90
    MAXP=1000000
    ISOTHERMAL=yes
    CURLV=yes
    KNOWN_SETUP=yes
    LIVE_ANALYSIS=no
    IND_TIMESTEPS=yes
    MODFILE= moddump_removeparticles_cylinder.f90 #moddump_addpartfortest.f90
endif

ifeq ($(SETUP), planetdisc)
#   planet disc interaction with fixed planet orbit
    FPPFLAGS= -DSORT_RADIUS_INIT
    SETUPFILE= setup_planetdisc.f90
    ISOTHERMAL=yes
    IND_TIMESTEPS=yes
    CURLV=yes
    KNOWN_SETUP=yes
    ANALYSIS=analysis_disc.f90
endif

ifeq ($(SETUP), torus)
#   MRI torus
    FPPFLAGS= -DSORT_RADIUS_INIT
    SETUPFILE= setup_torus.f90
    ANALYSIS= analysis_torus.f90
    KNOWN_SETUP=yes
endif

ifeq ($(SETUP), galcen)
#   galactic centre
    FPPFLAGS= -DSORT_RADIUS_INIT
    SETUPFILE= setup_galcen_stars.f90
    SRCINJECT= inject_galcen_winds.f90
    KNOWN_SETUP=yes
endif

#--- Bondi accretion/wind ---------------------------
ifeq ($(SETUP), bondi)
    SRCBONDI=bondiexact.f90
    SETUPFILE=setup_bondi.f90
    KNOWN_SETUP=yes
    KERNEL=quintic
    ISOTHERMAL=yes
endif
ifeq ($(SETUP), bondigr)
    SRCBONDI=bondiexact_gr.f90
    SETUPFILE=setup_bondi.f90
    KNOWN_SETUP=yes
    KERNEL=quintic
    GR=yes
    METRIC=schwarzschild
endif
ifeq ($(SETUP), bondigr-inject)
    SRCBONDI=bondiexact_gr.f90
    SETUPFILE= setup_bondiwind.F90
    SRCINJECT= icosahedron.f90 inject_bondigr.f90
    KNOWN_SETUP=yes
    IND_TIMESTEPS=no
    STS_TIMESTEPS=no
    KERNEL=cubic
    ISOTHERMAL=no
    GR=yes
    METRIC=schwarzschild
endif
#-----------------------------------------------

ifeq ($(SETUP), quebec)
    SETUPFILE = setup_quebec.f90
    GRAVITY = yes
    KNOWN_SETUP = yes
    MODFILE = moddump_binarystar.f90
endif

ifeq ($(SETUP), polytrope)
#   single (option 2) or binary (option 3) polytrope test
    SETUPFILE= setup_spheres.f90
    ANALYSIS= density_profiles.o analysis_polytropes.f90
    GRAVITY=yes
    ISOTHERMAL=yes
    MODFILE=moddump_spheres.f90
    KNOWN_SETUP=yes
endif

ifeq ($(SETUP), neutronstar)
#   neutron star (use option 4)
    SETUPFILE= setup_spheres.f90
    ISOTHERMAL=yes
    GRAVITY=no     #since external force being used
    KNOWN_SETUP=yes
endif

ifeq ($(SETUP), sphereinbox)
#   sphere-in-box setup
    FPPFLAGS= -DPERIODIC -DSORT_RADIUS_INIT
    SETUPFILE= setup_sphereinbox.f90
    KNOWN_SETUP=yes
endif

ifeq ($(SETUP), shock)
#   sod shock tube test
    FPPFLAGS= -DPERIODIC
    SETUPFILE= setup_shock.F90
    DOUBLEPRECISION=yes
    KERNEL=quintic
    ISOTHERMAL=no
    KNOWN_SETUP=yes
endif

ifeq ($(SETUP), mhdshock)
#   Ryu & Brio-Wu shock tube tests
    FPPFLAGS= -DPERIODIC
    SETUPFILE= setup_shock.F90
    DOUBLEPRECISION=yes
    MHD=yes
    KERNEL=quintic
    KNOWN_SETUP=yes
endif

ifeq ($(SETUP), nimhdshock)
#   non-ideal mhd standing and C shock tests
    FPPFLAGS= -DPERIODIC
    SETUPFILE= setup_shock.F90
    DOUBLEPRECISION=yes
    MHD=yes
    IND_TIMESTEPS=no
    STS_TIMESTEPS=no
    NONIDEALMHD=yes
    KERNEL=WendlandC4
    ISOTHERMAL=yes
    MAXP=6000000
    KNOWN_SETUP=yes
endif

ifeq ($(SETUP), srshock)
#   special relativistic sod shock tube test
    PERIODIC=yes
    SETUPFILE= setup_shock.F90
    DOUBLEPRECISION=yes
    KERNEL=quintic
    GR=yes
    METRIC=minkowski
    ISOTHERMAL=no
    KNOWN_SETUP=yes
    MAXP=900000
    CONST_AV=yes
endif


ifeq ($(SETUP), testparticles)
#
    PERIODIC=no
    SETUPFILE= setup_testparticles.F90
    DOUBLEPRECISION=yes
    GR=no
    ISOTHERMAL=no
    KNOWN_SETUP=yes
    MAXP=500000
    ANALYSIS= analysis_1particle.f90
endif

ifeq ($(SETUP), gr_testparticles)
#
    PERIODIC=no
    SETUPFILE= setup_testparticles.f90
    DOUBLEPRECISION=yes
    GR=yes
    METRIC=schwarzschild
    ISOTHERMAL=no
    KNOWN_SETUP=yes
    MAXP=500000
    ANALYSIS= analysis_1particle.f90
endif

ifeq ($(SETUP), dustydisc)
#   locally isothermal dusty discs
    FPPFLAGS= -DDISC_VISCOSITY -DSORT_RADIUS_INIT
    SETUPFILE= setup_disc.f90
    MODFILE= moddump_dustadd.f90
    ISOTHERMAL=yes
    DUST=yes
    KNOWN_SETUP=yes
    IND_TIMESTEPS=yes
    ANALYSIS=analysis_dustydisc.f90
endif

ifeq ($(SETUP), dustybox)
#   dust in a box
    FPPFLAGS= -DPERIODIC
    SETUPFILE= setup_dustybox.f90
    MODFILE= moddump_dustadd.f90
    ISOTHERMAL=yes
    DUST=yes
    KNOWN_SETUP=yes
    IND_TIMESTEPS=no
    ANALYSIS= analysis_trackbox.f90
endif

ifeq ($(SETUP), dustysedov)
#   Sedov blast wave test with dust
    FPPFLAGS= -DPERIODIC
    SETUPFILE= setup_dustysedov.f90
    MODFILE= moddump_dustadd.f90
    DUST=yes
    KNOWN_SETUP=yes
    #IND_TIMESTEPS=no
endif

ifeq ($(SETUP), dustywave)
#   dust in a box
    FPPFLAGS= -DPERIODIC
    SETUPFILE= setup_wave.f90
    MODFILE= moddump_dustadd.f90
    DUST=yes
    KNOWN_SETUP=yes
    IND_TIMESTEPS=no
    ANALYSIS= analysis_trackbox.f90
endif

ifeq ($(SETUP), wave)
#   linear wave
    FPPFLAGS= -DPERIODIC
    SETUPFILE= setup_wave.f90
    KNOWN_SETUP=yes
    IND_TIMESTEPS=no
    KERNEL=quintic
endif

ifeq ($(SETUP), wavedamp)
#   Wave damping test as per Choi et al (2009)
    FPPFLAGS= -DPERIODIC
    SETUPFILE= setup_wavedamp.f90
    ISOTHERMAL=yes
    NONIDEALMHD=yes
    MHD=yes
    KNOWN_SETUP=yes
    KERNEL=WendlandC4
    IND_TIMESTEPS=no
    STS_TIMESTEPS=no
    ANALYSIS = analysis_bzrms.f90
    DEBUG=no
endif

ifeq ($(SETUP), sedov)
#   Sedov blast wave test
    FPPFLAGS= -DPERIODIC
    SETUPFILE= setup_sedov.f90
    IND_TIMESTEPS=yes
    KNOWN_SETUP=yes
    MAXP=2100000
endif

ifeq ($(SETUP), srblast)
#   special relativistic blast wave test (spherical)
    PERIODIC=yes
    SETUPFILE=setup_srblast.f90
    IND_TIMESTEPS=no
    GR=yes
    METRIC=minkowski
    KERNEL=quintic
    KNOWN_SETUP=yes
    MAXP=3000000
    CONST_AV=yes
    ISOTHERMAL=no
endif

ifeq ($(SETUP), blob)
#   Blob evaporation problem
    FPPFLAGS= -DPERIODIC#-DSORT
    SETUPFILE= setup_blob.f90
    DOUBLEPRECISION= no
    KNOWN_SETUP=yes
endif

ifeq ($(SETUP), kh)
#   Kelvin-Helmholtz problem
    FPPFLAGS= -DPERIODIC
    SETUPFILE= setup_kh.f90
    KNOWN_SETUP=yes
endif

ifeq ($(SETUP), mhdrotor)
#   MHD rotor problem
    FPPFLAGS= -DPERIODIC
    SETUPFILE= setup_mhdrotor.f90
    MHD=yes
    KNOWN_SETUP=yes
endif

ifeq ($(SETUP), jadvect)
#   MHD current loop advection problem
    FPPFLAGS= -DPERIODIC
    SETUPFILE= setup_jadvect.f90
    MHD=yes
    KNOWN_SETUP=yes
endif

ifeq ($(SETUP), alfven)
#   MHD circularly polarised Alfven wave problem
    FPPFLAGS= -DPERIODIC
    SETUPFILE= setup_alfvenwave.f90
    MHD=yes
    KNOWN_SETUP=yes
    KERNEL=quintic
endif

ifeq ($(SETUP), orstang)
#   Orszag-Tang vortex
    FPPFLAGS= -DPERIODIC
    SETUPFILE= setup_orstang.f90
    MHD=yes
    KNOWN_SETUP=yes
endif

ifeq ($(SETUP), balsarakim)
#   Balsara-Kim 2004
    FPPFLAGS= -DPERIODIC
    SETUPFILE= setup_unifdis.f90
    MHD=yes
    KNOWN_SETUP=yes
    SRCINJECT=inject_sne.f90
    KERNEL=quintic
    IND_TIMESTEPS=yes
    H2CHEM=yes
endif

ifeq ($(SETUP), mhdvortex)
#   Balsara (2004) MHD vortex
    FPPFLAGS= -DPERIODIC
    SETUPFILE= setup_mhdvortex.f90
    MHD=yes
    KNOWN_SETUP=yes
endif

ifeq ($(SETUP), mhdsine)
#   MHD sine wave
    FPPFLAGS= -DPERIODIC
    SETUPFILE= setup_mhdsine.f90
    NONIDEALMHD=no
    MHD=yes
    KNOWN_SETUP=yes
endif

ifeq ($(SETUP), mhdblast)
#   MHD blast wave test
    SETUPFILE= setup_mhdblast.f90
    PERIODIC=yes
    MHD=yes
    ISOTHERMAL=no
    IND_TIMESTEPS=no
    KNOWN_SETUP=yes
    MAXP=3000000
endif

ifeq ($(SETUP), mhdwave)
#   propagating isolated MHD wave
    SETUPFILE= setup_mhdwave.f90
    PERIODIC=yes
    MHD=yes
    ISOTHERMAL=no
    IND_TIMESTEPS=no
    KNOWN_SETUP=yes
    MAXP=3000000
endif

ifeq ($(SETUP), cluster)
#   cluster formation (setup)
    FPPFLAGS=
    SETUPFILE= velfield_fromcubes.f90 setup_cluster.f90
    MODFILE= moddump_default.f90
    ANALYSIS= phantom_pdfs.o analysis_MWpdf.f90 #analysis_sinkmass.f90
    ISOTHERMAL=yes
    MHD=no
    GRAVITY=yes
    IND_TIMESTEPS=yes
    KNOWN_SETUP=yes
    MAXPTMASS=1000
    MAXP=3500000
endif

ifeq ($(SETUP), binary)
#   binary setup
    FPPFLAGS= -DCONST_AV
    #SRCINJECT= inject_rochelobe.f90
    SETUPFILE= setup_binary.f90
    #SETUPFILE= setup_chinchen.f90
    KNOWN_SETUP=yes
endif

ifeq ($(SETUP), common)
#   binary setup
    FPPFLAGS=
    SETUPFILE= setup_common.f90
    KNOWN_SETUP=yes
endif

ifeq ($(SETUP), star)
#   import stellar model from 1D stellar evolution code
#   use option 5 of setup_spheres
    FPPFLAGS= -DSORT_RADIUS_INIT
    SETUPFILE= setup_spheres.f90
    MODFILE= moddump_binary.f90
    ANALYSIS= ${SRCNIMHD} dtype_kdtree.o kdtree.o linklist_kdtree.o utils_summary.o utils_omp.o ptmass.o energies.o analysis_common_envelope.F90
    KNOWN_SETUP=yes
    IND_TIMESTEPS=no
    MAXP=10000000
    GRAVITY=yes
    MHD=no
endif

ifeq ($(SETUP), wind)
#   wind setup (adiabatic supersonic spherical wind from a sink particle)
    SETUPFILE= setup_wind.f90
    SRCINJECT= icosahedron.f90 inject_wind.f90
    KNOWN_SETUP=yes
    IND_TIMESTEPS=no
    STS_TIMESTEPS=no
endif

ifeq ($(SETUP), BHL)
# Bondi-Hoyle-Lyttleton setup
    SETUPFILE= setup_BHL.f90
    SRCINJECT= inject_BHL.f90
    FPPFLAGS= -DNOWARNRESTRICTEDHJUMP
    KNOWN_SETUP=yes
    IND_TIMESTEPS=yes
endif

ifeq ($(SETUP), jet)
#   Jet simulation from Price, Tricco & Bate (2012)
    FPPFLAGS= -DPERIODIC -DGRAVITY
    SETUPFILE= setup_sphereinbox.f90
    ANALYSIS= analysis_jet.f90
    ISOTHERMAL=yes
    MHD=yes
    IND_TIMESTEPS=yes
    KNOWN_SETUP=yes
    DUST=no
endif

ifeq ($(SETUP), jetnimhd)
#   Simulation from Wurster, Price & Bate (2016,2017)
    SETUPFILE= setup_sphereinbox.f90
    ANALYSIS= ${SRCNIMHD} analysis_disc_RadMass.f90
    PERIODIC=yes
    GRAVITY=yes
    ISOTHERMAL=yes
    MHD=yes
    NONIDEALMHD=yes
    IND_TIMESTEPS=yes
    STS_TIMESTEPS=yes
    MODFILE=moddump_CoM.f90
    KNOWN_SETUP=yes
endif

ifeq ($(SETUP), sgdisc)
#   self-gravitating disc
    IND_TIMESTEPS=yes
    GRAVITY=yes
    SETUPFILE= setup_disc.f90
#   ANALYSIS = ${LINKLIST} utils_omp.F90 utils_summary.F90 ptmass.F90 analysis_clumpfind.F90
    ANALYSIS = ${LINKLIST} analysis_disc_stresses.f90
#    ANALYSIS = ${LINKLIST} analysis_getneighbours.f90
    DIMFILE= dim_disc.f90
    KNOWN_SETUP=yes
endif

ifeq ($(SETUP), dustysgdisc)
#   self-gravitating dustydisc
    SETUPFILE= setup_disc.f90
    GRAVITY=yes
    DUST=yes
    KNOWN_SETUP=yes
    IND_TIMESTEPS=yes
    ANALYSIS=analysis_dustydisc.f90
endif

ifeq ($(SETUP), sgdiscsector)
#   self-gravitating disc sector
    IND_TIMESTEPS=yes
    GRAVITY=yes
    SETUPFILE= setup_discsector.f90
    SRCINJECT= inject_keplerianshear.f90
    DIMFILE= dim_disc.f90
    KNOWN_SETUP=yes
endif

ifeq ($(SETUP), dustsettle)
#   dust settling test from PL15
    SETUPFILE= setup_dustsettle.f90
    DUST=yes
    PERIODIC=yes
    ISOTHERMAL=yes
    MODFILE=moddump_dustadd.f90
    KNOWN_SETUP=yes
    IND_TIMESTEPS=no
endif

ifeq ($(SETUP), test)
#   default setup for tests
    FPPFLAGS= -DPERIODIC
    KNOWN_SETUP=yes
    CONST_ARTRES=yes
    CURLV=yes
    MHD=yes
    DUST=yes
    KERNEL=cubic
endif

ifeq ($(SETUP), test2)
#   default setup for tests
    FPPFLAGS= -DDISC_VISCOSITY
    KNOWN_SETUP=yes
    IND_TIMESTEPS=no
    USE_STRAIN_TENSOR=yes
endif

ifeq ($(SETUP), testcyl)
#   default setup for tests
    FPPFLAGS= -DDISC_VISCOSITY
    KNOWN_SETUP=yes
    IND_TIMESTEPS=yes
    CONST_ARTRES=yes
    CURLV=yes
endif

ifeq ($(SETUP), testkd)
#   default setup for tests
    FPPFLAGS= -DPERIODIC
    KNOWN_SETUP=yes
    IND_TIMESTEPS=yes
    CONST_ARTRES=yes
    CURLV=yes
    MHD=yes
endif

ifeq ($(SETUP), testgrav)
#   self-gravity unit tests
    FPPFLAGS= -DGRAVITY
    KNOWN_SETUP=yes
    CONST_ARTRES=yes
    CURLV=yes
endif

ifeq ($(SETUP), testdust)
#   dust unit tests
    PERIODIC=yes
    DUST=yes
    KNOWN_SETUP=yes
    IND_TIMESTEPS=no
endif

ifeq ($(SETUP), testnimhd)
#   non-ideal MHD (+ boundary particle + super-timestepping) unit tests
    PERIODIC=yes
    ISOTHERMAL=yes
    NONIDEALMHD=yes
    MHD=yes
    KERNEL=WendlandC4
    IND_TIMESTEPS=no
    STS_TIMESTEPS=yes
    KNOWN_SETUP=yes
endif

ifeq ($(SETUP), testlum)
#   Lense-Thirring setup
    FPPFLAGS= -DSORT_RADIUS_INIT -DLIGHTCURVE -DUSE_STRAIN_TENSOR
    KNOWN_SETUP=yes
    IND_TIMESTEPS=yes
    ISOTHERMAL=no
endif

ifeq ($(SETUP), testgr)
    GR=yes
    FPPFLAGS= -DGR
    KNOWN_SETUP=yes
    IND_TIMESTEPS=no
    METRIC=schwarzschild
endif

ifeq ($(SETUP), default)
    KNOWN_SETUP=yes
    SETUPFILE= setup_unifdis.F90
    FPPFLAGS= -DPERIODIC
endif

ifeq ($(SETUP), clumpybox)
    KNOWN_SETUP=yes
    ANALYSIS = ${LINKLIST} analysis_velocitydispersion_vs_scale.f90
#    ANALYSIS = adaptivemesh.f90 interpolate3D_amr.f90 analysis_pdfs_dhf.f90
    SETUPFILE= setup_fromgrid.f90
endif

ifeq ($(SETUP), galaxies)
#   Read in data created from Wurster&Thacker(2013a,b)
    SETUPFILE= setup_galaxies.f90
    ANALYSIS=analysis_GalMerger.f90
    CONST_AV=no
    ISOTHERMAL=no
    IND_TIMESTEPS=yes
    GRAVITY=yes
    MAXP=2600000
    KNOWN_SETUP=yes
endif

ifeq ($(SETUP), nsmerger)
#   Model a neutron star merger; use option 6
    SETUPFILE= setup_spheres.f90
    ISOTHERMAL=yes
    IND_TIMESTEPS=no
    GRAVITY=yes
    MODFILE=moddump_nsmerger.f90
    ANALYSIS=analysis_NSmerger.f90
    KNOWN_SETUP=yes
endif

ifeq ($(SETUP), evrard)
#   models the Evrard collapse; use option 7
    SETUPFILE= setup_spheres.f90
    ISOTHERMAL=no
    GRAVITY=yes
    ANALYSIS=analysis_sphere.f90
    KNOWN_SETUP=yes
endif

ifeq ($(SETUP), tokamak)
#   tokamak torus setup
    PERIODIC=no
    ISOTHERMAL=yes
    SETUPFILE= setup_tokamak.f90
    KNOWN_SETUP=yes
endif

ifeq ($(SETUP), sfmcfost) # [buildbot skip]
#   live feedback from mcfost in star formation calculation
    PERIODIC=yes
    SETUPFILE= setup_sphereinbox.f90
    ANALYSIS= analysis_mcfost.f90
    LIVE_ANALYSIS=yes
    ISOTHERMAL=no
    KNOWN_SETUP=yes
    MULTIRUNFILE= multirun.f90
    IND_TIMESTEPS=yes
    GRAVITY=yes
    MCFOST=yes
endif

ifeq ($(SETUP), mcfostcmdline) # [buildbot skip]
#   live feedback from mcfost, superseded by mcfost setup
    FPPFLAGS= -DDISC_VISCOSITY -DSORT_RADIUS_INIT
    SETUPFILE= setup_disc.f90
    ANALYSIS= analysis_mcfostcmdline.f90
    LIVE_ANALYSIS=yes
    ISOTHERMAL=no
    KNOWN_SETUP=yes
    MULTIRUNFILE= multirun.f90
    IND_TIMESTEPS=yes
endif

ifndef SETUPFILE
    SETUPFILE= setup_unifdis.F90
endif

ifndef SRCNIMHD
    SRCNIMHD = nicil.F90 nicil_supplement.F90
endif

ifndef SRCDUST
    SRCDUST = dust.F90
endif

ifndef SRCGROWTH
    SRCGROWTH = growth.F90
endif

ifeq ($(MCFOST), yes)
#   live feedback from mcfost
    ANALYSIS= analysis_mcfost.f90
    LIVE_ANALYSIS=yes
    ISOTHERMAL=no
    MCFOST=yes

    FPPFLAGS+= -DMCFOST
    LDFLAGS+= -L$(MCFOST_DIR)/src -lmcfost $(LIBCXX)
#    LDFLAGS+=  ~/mcfost/src/libtmp/*.o  ~/mcfost/src/*.o  $(LIBCXX)
endif


#----------------------------------------------------------------
ifeq ($(SYSTEM),cray)
    FC=ftn
    FFLAGS=-Oaggress -Ovector3 -Oipa4
    DBLFLAG= -s real64
    CC=cc
    CCFLAGS=-O3
    KNOWN_SYSTEM=yes
ifeq ($(MAP),yes)
    LDFLAGS+=-dynamic -L/${ALLINEA_DIR}/allinea -lmap-sampler -Wl,--eh-frame-hdr
    FFLAGS+= -G2
endif
endif

ifeq ($(SYSTEM), msg)
    include Makefile_defaults_ifort
    QSYS = sge
    QSHELL = tcsh
    ifeq ($(OPENMP),yes)
       QPE = smp
       NOMP = '$$NSLOTS'
       ifndef NPAR
          NPAR = '4-32'
       endif
    endif
    ifeq ($(MPI),yes)
       QPE = mpi
       ifeq ($(OPENMP),yes)
            QPE = mqu4
            NOMP = 4
       endif
    endif
    #QEXTRA='-l dpod=true -q mqu2'
    #HDF5=yes
#    HDF5ROOT=/opt/sw/hdf5-1.8.0/
endif

ifeq ($(SYSTEM), m2)
#   MASSIVE facility: massive.org.au
    include Makefile_defaults_ifort
    QSYS = pbs
    ifeq ($(OPENMP),yes)
       NOMP='12'
    else
       NOMP='1'
    endif
    QNODES='nodes='$(NMPI)':ppn='$(NOMP)
    WALLTIME='500:00:00'
endif

ifeq ($(SYSTEM), g2)
#   gstar facility
#   Note: gstar has nomp=12; sstar has nomp=16
    include Makefile_defaults_ifort
    QSYS = pbs
    ifeq ($(OPENMP),yes)
       NOMP='16'
    else
       NOMP='1'
    endif
    QNAME='sstar'
    QNODES='nodes='$(NMPI)':ppn='$(NOMP)
    WALLTIME='168:00:00'
    MPIEXEC='mpiexec -npernode 1'
endif

ifeq ($(SYSTEM), monarch)
    include Makefile_defaults_ifort
    QSYS = slurm
    QPROJECT='p01'
    WALLTIME='100:59:59'
endif

ifeq ($(SYSTEM), monarchpsxe)
    include Makefile_defaults_ifort
    QSYS = slurm
    QPROJECT='p01'
endif

ifeq ($(SYSTEM), raijin)
#   raijin (NCI machine)
    include Makefile_defaults_ifort
    #MPI=intel
    FFLAGS= -O3 -mcmodel=medium -shared-intel -ip -axSSE2,SSSE3,SSE4.1,SSE4.2,AVX -inline-factor=500 -warn uninitialized -warn unused -warn truncated_source
    DEBUGFLAG= -check all -WB -traceback -g -fpe0 -fpstkchk
    CCFLAGS= -O3 -ip
    QSYS= pbs
    #PBSRESUBMIT=yes
    NOMP=16
    ifeq ($(MPI),yes)
       NPAR=32
    endif
    QPROJECT='pt4'
    QNAME='normal'
    WALLTIME='48:00:00'
    MPIEXEC='mpiexec -npernode 1'
    QNODES='ncpus='$(NPAR)
    QEXTRA='-l other=hyperthread'
endif

ifeq ($(SYSTEM), gfortran)
    include Makefile_defaults_gfortran
ifneq ($(UNAME), Darwin)
    FFLAGS+= -mcmodel=medium
endif
endif

ifeq ($(SYSTEM), gfortranOSX)  # for use with macports gfortran (5.3.0 tested)
    include Makefile_defaults_gfortran
    # override these flags
    FFLAGS= -O3 -Wall -Wno-unused-dummy-argument -frecord-marker=4 -gdwarf-2 \
            -finline-functions-called-once -finline-limit=1500 -funroll-loops -ftree-vectorize \
            -std=f2008 -fall-intrinsics
    LIBCXX = -lc++
endif

ifeq ($(SYSTEM), gfortran44)
    include Makefile_defaults_gfortran
    FC= gfortran -gdwarf-2
    FFLAGS= -O3 -Wall -frecord-marker=4 -finline-functions-called-once -finline-limit=1500 -funroll-loops -ftree-vectorize
    DEBUGFLAG= -g -frange-check -ffpe-trap=invalid,denormal -finit-real=nan -finit-integer=nan -fbacktrace
endif

ifeq ($(SYSTEM), gfortran47)
    include Makefile_defaults_gfortran
    FC= gfortran-mp-4.7 -gdwarf-2
    FFLAGS= -Wall -m64 -O3 -ffast-math -funroll-loops -ftree-loop-linear \
            -finline-functions-called-once \
            -fomit-frame-pointer -finline-limit=3000 --param min-vect-loop-bound=2
    DEBUGFLAG= -Wextra -g -frange-check -fcheck=all -ffpe-trap=denormal -finit-real=nan -finit-integer=nan -fbacktrace
endif

ifeq ($(SYSTEM), complexity)
#   complexity.leicester.dirac.ac.uk
    include Makefile_defaults_ifort
    FFLAGS= -O3 -xhost -ipo -mcmodel=medium -shared-intel -warn uninitialized \
            -warn unused -warn truncated_source
    DEBUGFLAG= -check all -WB -traceback -g -fpe0 -fp-stack-check
    CCFLAGS = -O3 -ipo -mcmodel=medium
    QSYS=pbs
    QNAME=q64
    WALLTIME='48:00:00'
endif

ifeq ($(SYSTEM), ifort)
    include Makefile_defaults_ifort
endif

ifeq ($(SYSTEM), ifortmac)
    include Makefile_defaults_ifort
    FFLAGS= -O3 -xhost -shared-intel -warn uninitialized \
            -warn unused -warn truncated_source -Wl,-rpath,/opt/intel/lib
    DEBUGFLAG= -check all -WB -traceback -g -fpe0 -fp-stack-check
endif

ifeq ($(SYSTEM), ifortgcc)
    include Makefile_defaults_ifort
    CC = gcc
    CCFLAGS = -O3
endif

ifeq ($(SYSTEM), hydra)
# this configuration works for the hydra cluster http://www.mpcdf.mpg.de/services/computing/hydra
    include Makefile_defaults_ifort
    FFLAGS= -O3 -xavx -ip -mcmodel=medium -shared-intel -warn uninitialized \
            -warn unused -warn truncated_source
    DEBUGFLAG= -check all -WB -traceback -g -fpe0 -fp-stack-check
    CCFLAGS = -O3 -ipo -mcmodel=medium
endif

ifeq ($(SYSTEM), lyoccf)
# LIO CCF cluster
    include Makefile_defaults_ifort
    FFLAGS= -O3 -ftz -xavx -cpp -sox -fno-alias -fno-fnalias \
            -no-prec-div -no-prec-sqrt -align all -warn uninitialized \
            -warn unused -warn truncated_source
    LIBCXX = -cxxlib
endif

# Set some default files if not defined above
ifdef MAXP
   FPPFLAGS += -DMAXP=${MAXP}
endif
ifdef MAXPTMASS
   FPPFLAGS += -DMAXPTMASS=${MAXPTMASS}
endif
ifdef MAXNEIGH
   FPPFLAGS += -DMAXNEIGH=${MAXNEIGH}
endif
ifdef NCELLSMAX
   FPPFLAGS += -DNCELLSMAX=${NCELLSMAX}
endif
ifdef STACKSIZE
   FPPFLAGS += -DSTACKSIZE=${STACKSIZE}
endif
# Set other optional flags depending on settings

ifeq ($(DEBUG), yes)
    FFLAGS += ${DEBUGFLAG}
    FFLAGS := $(FFLAGS:-O3=-O0)
    FFLAGS := $(FFLAGS:-ipo= )
endif

ifeq ($(ENDIAN), BIG)
    FFLAGS += ${ENDIANFLAGBIG}
endif

ifeq ($(ENDIAN), LITTLE)
    FFLAGS += ${ENDIANFLAGLITTLE}
endif

ifeq ($(OPENMP), yes)
    FFLAGS += ${OMPFLAGS}
endif

ifeq ($(SORT), yes)
    FPPFLAGS += -DSORT
endif

ifeq ($(PERIODIC), yes)
    FPPFLAGS += -DPERIODIC
endif

ifeq ($(GRAVITY), yes)
    FPPFLAGS += -DGRAVITY
endif

ifeq ($(ISOTHERMAL), yes)
    FPPFLAGS += -DISOTHERMAL
endif

ifeq ($(STORE_TEMP), yes)
    FPPFLAGS += -DSTORE_TEMPERATURE
endif

ifeq ($(MHD), yes)
    FPPFLAGS += -DMHD
endif

ifeq ($(GR), yes)
    FPPFLAGS += -DGR
    CONST_AV=yes
endif

ifeq ($(DUST), yes)
    FPPFLAGS += -DDUST
    ifndef KERNEL
       KERNEL=quintic
    endif
endif
ifeq ($(DUSTGROWTH), yes)
    FPPFLAGS += -DDUSTGROWTH
endif
ifeq ($(NONIDEALMHD), yes)
    FPPFLAGS += -DNONIDEALMHD
endif

ifeq ($(H2CHEM), yes)
    FPPFLAGS += -DH2CHEM
endif

ifeq ($(DISC_VISCOSITY), yes)
    FPPFLAGS += -DDISC_VISCOSITY
endif

ifeq ($(CONST_AV), yes)
    FPPFLAGS += -DCONST_AV
endif

ifeq ($(MORRIS_MONAGHAN), yes)
    FPPFLAGS += -DUSE_MORRIS_MONAGHAN
endif

ifeq ($(CONST_ARTRES), yes)
    FPPFLAGS += -DCONST_ARTRES
endif

ifeq ($(CURLV), yes)
    FPPFLAGS += -DCURLV
endif

ifeq ($(USE_STRAIN_TENSOR), yes)
    FPPFLAGS += -DUSE_STRAIN_TENSOR
endif

ifeq ($(IND_TIMESTEPS), yes)
    FPPFLAGS += -DIND_TIMESTEPS
endif

ifeq ($(STS_TIMESTEPS), yes)
    FPPFLAGS += -DSTS_TIMESTEPS
endif

ifeq ($(CMACIONIZE), yes)
    FPPFLAGS += -DCMACIONIZE
endif

ifeq ($(DEBUG), yes)
    FFLAGS += -DDEBUG
endif

ifdef SRCTURB
    FPPFLAGS += -DDRIVING
endif

#
# kernel choice
#
ifndef SRCKERNEL
ifdef KERNEL
   SRCKERNEL= kernel_${KERNEL}.f90
else
   SRCKERNEL= kernel_cubic.f90
endif
endif

#
# can turn particle injection off
# by setting INJECT_PARTICLES=no
# on command line. Otherwise on
# if injection module selected
#
ifeq ($(INJECT_PARTICLES), no)
   SRCINJECT=
else
ifdef SRCINJECT
    FPPFLAGS += -DINJECT_PARTICLES
endif
endif

ifdef LIGHTCURVE
    FPPFLAGS += -DLIGHTCURVE
endif

# do double precision flag last (append only to FFLAGS)

ZZFFLAGS := ${FFLAGS}
ifeq ($(DOUBLEPRECISION), yes)
    FFLAGS += ${DBLFLAG}
endif

ifeq ($(ANALYSISONLY), yes)
    FPPFLAGS += -DANALYSIS
endif

ifeq ($(LIVE_ANALYSIS), yes)
    FPPFLAGS += -DLIVE_ANALYSIS
    SRCAN = $(ANALYSIS)
else
    SRCAN=
endif

#
# MPI flavour (mostly openmpi these days)
#
ifeq ($(MPI), yes)
    FC= mpif90 `mpif90 --showme:compile`
    CC= mpicc `mpicc --showme:compile`
    LDFLAGS+= `mpif90 --showme:link`
    FPPFLAGS += -DMPI
    USEMPI=yes
endif

ifeq ($(MPI), openmpi)
    FC= openmpif90 `openmpif90 --showme:compile`
    LDFLAGS+= `openmpif90 --showme:link`
    FPPFLAGS += -DMPI
    USEMPI=yes
endif

ifeq ($(MPI), zen)
    FC= mpif90
    LDFLAGS+= -lmpi -lmpiif
    FPPFLAGS += -DMPI
    USEMPI=yes
endif

ifeq ($(MPI), psxe)
    FC= mpiifort
    LDFLAGS+= `mpiifort--showme:link`
    FPPFLAGS += -DMPI
    USEMPI=yes
endif

ifeq ($(MPI), mpifort)
    FC= mpifort
    FPPFLAGS += -DMPI
    USEMPI=yes
endif

ifeq ($(MPI), intel)
    FC= mpif90
    FPPFLAGS += -DMPI
    USEMPI=yes
endif

ifeq ($(USEMPI), yes)
    RUNMPI=$(MPIEXEC)
else
    RUNMPI=
endif
#
# HDF5 libraries (if required)
#
ifeq ($(HDF5), yes)
    LDFLAGS+= -L$(HDF5ROOT)/lib -lhdf5
    CCFLAGS+= -I$(HDF5ROOT)/include
    FPPFLAGS+= -DHAVE_HDF5
endif

#
# select domain decomposition type
#
DOMAIN= mpi_domain.F90
OBJDIR=obj

# define the implicit rule to make a .o file from a .f90 file

.SUFFIXES:
.SUFFIXES: .o .f90 .F90 .c .f

%.o : %.f90
	$(FC) -c $(FFLAGS) $< -o $@

%.o : %.F90
	$(FC) -c $(FFLAGS) ${FPP_PREFIX} $(FPPFLAGS) $< -o $@

%.o : %.c
	$(CC) -c $(CCFLAGS) $< -o $@

%.o : %.f
	$(FC) -c $(FFLAGS) $< -o $@

# these are the sources common to all compilations
ifeq (X$(SRCPOTS), X)
SRCPOTS= extern_binary.f90 \
         extern_corotate.f90 \
         extern_spiral.f90 \
         extern_lensethirring.f90 \
         extern_gnewton.F90 \
         lumin_nsdisc.F90 extern_prdrag.F90 \
         extern_Bfield.f90 \
         extern_neutronstar.f90 \
         extern_staticsine.f90 \
         extern_gwinspiral.f90 \
         externalforces.F90
endif
ifeq (X$(SRCPOT), X)
SRCPOT=${SRCPOTS}
endif

SRCTESTS=${TEST_FASTMATH} test_kernel.f90 test_dust.F90 test_nonidealmhd.F90 test_gravity.F90 \
         test_derivs.F90 test_cooling.f90 test_eos.f90 test_externf.f90 test_rwdump.f90 \
         test_step.F90 test_indtstep.F90 test_setdisc.F90 \
         test_link.F90 test_kdtree.F90 test_ptmass.F90 test_luminosity.F90\
         test_gnewton.F90 test_corotate.f90 \
         test_sedov.F90

ifeq (X$(SRCTEST), X)
SRCTEST=${SRCTESTS}
endif

ifeq ($(GR),yes)
ifndef SRCMETRIC
ifdef METRIC
   SRCMETRIC= metric_${METRIC}.f90
else
   SRCMETRIC= metric_schwarzschild.f90
endif
endif
   SRCGR=inverse4x4.f90 $(SRCMETRIC) metric_tools.f90 utils_gr.f90 cons2primsolver.f90 cons2prim.f90
   SRCPOT=extern_gr.f90 externalforces_gr.F90
   SRCTEST1 = $(SRCTESTS:test_externf.f90=test_externf_gr.f90)
   SRCTEST2 = $(SRCTEST1:test_gnewton.F90=)
   SRCTEST = $(SRCTEST2:test_corotate.f90=) test_metric.f90 test_cons2prim.f90 test_gr.f90
endif

SRCCHEM= coolfunc.f90 fs_data.f90 mol_data.f90 utils_spline.f90 h2cooling.f90 h2chem.f90 cooling.f90

SRCMESA= eos_mesa_microphysics.F90 eos_mesa.f90
SRCEOS = ${SRCMESA} eos_helmholtz.f90 eos.F90

SOURCES= physcon.f90 ${CONFIG} ${SRCKERNEL} io.F90 units.f90 boundary.f90 mpi_utils.F90 dtype_kdtree.F90 utils_omp.F90 utils_cpuinfo.f90 \
         utils_mathfunc.f90 ${DOMAIN} part.F90 utils_timing.f90 mpi_balance.F90 commons.f90 utils_dumpfiles.f90 utils_indtimesteps.F90 utils_infiles.f90 \
         utils_sort.f90 utils_supertimestep.F90 utils_tables.f90 utils_sphNG.f90 utils_vectors.f90 \
         utils_datafiles.f90 datafiles.f90 ${SRCFASTMATH} random.f90 \
         ${SRCEOS} ${SRCGR} checkoptions.F90 set_binary.f90 set_flyby.f90 \
         viscosity.f90 options.f90 centreofmass.f90 ${SRCPOT} \
         set_disc.F90 partinject.F90 \
         utils_filenames.f90 utils_summary.F90 ${SRCCHEM} directsum.f90 ${SRCDUST} ${SRCGROWTH} readwrite_dumps.F90 quitdump.f90 \
         mpi_dens.F90 mpi_force.F90 stack.F90 \
         mpi_derivs.F90 kdtree.F90 linklist_kdtree.F90 \
         ${SRCBONDI} \
         ${SRCTURB} ${SRCNIMHD} ${SRCPHOTO} ${SRCINJECT} \
         ptmass.F90 readwrite_infile.F90 \
         dens.F90 force.F90 utils_deriv.f90 deriv.F90 energies.F90 \
         sort_particles.F90 evwrite.F90 \
         step_leapfrog.F90 writeheader.F90 writegitinfo.f90 ${SRCAN} step_supertimestep.F90 mf_write.f90 evolve.F90\
         geometry.f90 stretchmap.f90 prompting.f90 density_profiles.f90 set_unifdis.f90 set_sphere.f90 set_vfield.f90 \
         ${SETUPFILE} checksetup.F90 utils_testsuite.f90 \
         ${SRCTEST} testsuite.F90 initial.F90

OBJECTS1 = $(SOURCES:.f90=.o)
OBJECTS = $(OBJECTS1:.F90=.o)

.PHONY: phantom
phantom: checksystem checkparams $(OBJECTS) phantom.o
	$(FC) $(FFLAGS) -o $(BINDIR)/$@ $(OBJECTS) phantom.o $(LDFLAGS)
ifeq ($(UNAME), Darwin)
	dsymutil $(BINDIR)/$@
endif
	@sh ../scripts/phantom_version_gen.sh "$(FPPFLAGS)"
	@echo ""
	@echo "The Phantom is here (in $(BINDIR)/phantom)"
	@echo ""

#----------------------------------------------------
# generic target for compiling ALL phantom utilities
# this is used in the nightly build checks
#
utils: phantomsetup phantomanalysis \
       multirun memcheck phantom_moddump \
       phantom2divv phantom2divb \
       diffdumps ev2mdot phantomevcompare acc2ang \
       phantom2sphNG phantom2gadget \
       sfutils phantom2pdf phantom2pdf-amr \
       phantom2struct phantom2power libphantom

cleanutils: cleansetup cleananalysis \
            cleanmultirun cleanmemcheck cleanmoddump \
            cleanphantom2divv cleanphantom2divb \
            cleandiffdumps cleanev2mdot cleanacc2ang \
            cleanp2s cleanphantom2gadget \
            cleansfutils cleanp2p cleanphantom2pdf-amr \
            cleanphantom2struct cleanphantom2power cleanphantomevcompare cleanlibphantom

#--------------------------------------------------------------
# edit target opens current setup module in the default editor
#
edit: checksetup
	$(EDITOR) ../src/setup/$(SETUPFILE)

#----------------------------------------------------
# these are the sources for anything which uses the readwrite_dumps module
#
SRCDUMP= physcon.f90 ${CONFIG} ${SRCKERNEL} io.F90 units.f90 boundary.f90 mpi_utils.F90 \
         utils_dumpfiles.f90 utils_mathfunc.f90 utils_infiles.f90 utils_vectors.f90 \
         utils_datafiles.f90 datafiles.f90 ${DOMAIN} part.F90 utils_sphNG.f90 \
<<<<<<< HEAD
         commons.f90 ${SRCFASTMATH} ${SRCEOS} centreofmass.f90 ${SRCGR} ${SRCPOT} checkoptions.F90 \
         viscosity.f90 options.f90 ${SRCDUST} \
=======
         commons.f90 ${SRCFASTMATH} ${SRCEOS} centreofmass.f90 ${SRCPOT} checkoptions.F90 \
         viscosity.f90 options.f90 ${SRCDUST} ${SRCGROWTH} \
>>>>>>> 17b37499
         readwrite_dumps.F90
OBJDUMP1= $(SRCDUMP:.f90=.o)
OBJDUMP= $(OBJDUMP1:.F90=.o)

# make first file required for compiling utilities depend on math flags
# to ensure that this is always up to date before compiling anything else.
physcon.o: .make_mathflags

#----------------------------------------------------
# these are the sources for phantom setup utility
#
SRCSETUP= utils_omp.F90 utils_sort.f90 utils_timing.f90 utils_filenames.f90 utils_summary.F90 \
          utils_tables.f90 random.f90 mpi_balance.F90 set_binary.f90 set_flyby.f90 \
          utils_indtimesteps.F90 partinject.F90 dtype_kdtree.F90 stack.F90 mpi_dens.F90 mpi_force.F90 mpi_derivs.F90 kdtree.F90 linklist_kdtree.F90 \
          ${SRCTURB} ${SRCNIMHD} ${SRCCHEM} ${SRCPHOTO} \
          ptmass.F90 energies.F90 \
          geometry.f90 stretchmap.f90 prompting.f90 density_profiles.f90 \
          set_unifdis.f90 set_sphere.f90 set_disc.F90 \
          set_vfield.f90 sort_particles.F90 ${SRCINJECT} \
          ${SRCBONDI} \
          ${SETUPFILE} checksetup.F90 \
          set_Bfield.f90 readwrite_infile.f90
OBJSETUP1= $(SRCSETUP:.f90=.o)
OBJSETUP= $(OBJDUMP) $(OBJSETUP1:.F90=.o) phantomsetup.o

.PHONY: phantomsetup
phantomsetup: setup

setup: checksystem checkparams $(OBJSETUP)
	$(FC) $(FFLAGS) -o $(BINDIR)/phantomsetup $(OBJSETUP) $(LDFLAGS)
	@echo ""
	@echo "Phantom setup built"
	@echo ""

cleansetup:
	rm -f $(BINDIR)/phantomsetup

#----------------------------------------------------
# these are the sources for the phantom2grid utility
#
ifdef HDF5
OBJP2G= $(OBJDUMP) hdf5utils.o write_grid_hdf5.o interpolate3D.o phantom2grid.o
else
OBJP2G= $(OBJDUMP) interpolate3D.o phantom2grid.o
endif

write_grid_hdf5.o: checkhdf5

.PHONY: phantom2grid
phantom2grid:
	${MAKE} ANALYSISONLY=yes phantom2gridfake

phantom2gridfake: checksystem checkparams $(OBJP2G)
	$(FC) $(FFLAGS) -o $(BINDIR)/phantom2grid $(OBJP2G) $(LDFLAGS)
	@echo ""
	@echo "Phantom2grid: we are here to help you"
	@echo ""

cleanp2g:
	rm -f $(BINDIR)/phantom2grid

#------------------------------------------------------------
# these are the sources for the phantom2pdf utility
# to compute Probability Density Functions from Phantom data
#
OBJP2PDF= $(OBJDUMP) asciiutils.o pdfs.o interpolate3D.o rhomach.o phantom2pdf.o

.PHONY: phantom2pdf
phantom2pdf:
	${MAKE} ANALYSISONLY=yes phantom2pdffake

phantom2pdffake: checksystem checkparams $(OBJP2PDF)
	$(FC) $(FFLAGS) -o $(BINDIR)/phantom2pdf $(OBJP2PDF) $(LDFLAGS)
	@echo ""
	@echo "Phantom2pdf: we are Probably Dramatically Fun"
	@echo ""

cleanp2p:
	rm -f $(BINDIR)/phantom2pdf

pdfs.o: checksplash $(SPLASH_DIR)/src/pdfs.f90
	$(FC) $(FFLAGS) -o $@ -c $(SPLASH_DIR)/src/pdfs.f90

# In case you need the old pdfs.f90 module located in phantom/src/utils/
# rather than the on located in splash. (e.g. analysis_MWpdf.f90 requires the
# phantom version)
phantom_pdfs.o: ../src/utils/pdfs.f90
	$(FC) $(FFLAGS) -o $@ -c $<

asciiutils.o: checksplash $(SPLASH_DIR)/src/asciiutils.f90
	$(FC) $(FFLAGS) -o $@ -c $(SPLASH_DIR)/src/asciiutils.f90

# these are the sources for the grid2pdf utility

ifdef HDF5
OBJG2PDF= io.o utils_filenames.o asciiutils.o \
          hdf5utils.o read_grid_hdf5.o write_grid_hdf5.o io_grid.o pdfs.o rhomach.o grid2pdf.o
else
OBJG2PDF= io.o utils_filenames.o asciiutils.o \
          io_grid.o pdfs.o rhomach.o grid2pdf.o
endif

.PHONY: grid2pdf
grid2pdf: checksys checkparams $(OBJG2PDF)
	@echo "objects are $(OBJG2PDF)"
	$(FC) $(FFLAGS) -o $(BINDIR)/grid2pdf $(OBJG2PDF) $(LDFLAGS)
	@echo ""
	@echo "Grid2pdf: we are Possibly Dangerously Fanatical"
	@echo ""

cleang2p:
	rm -f $(BINDIR)/grid2pdf

#------------------------------------------------------
# Probability Distribution Functions via adaptive mesh
#
.PHONY: phantom2pdf-amr
phantom2pdf-amr:
	${MAKE} phantomanalysis ANALYSIS="adaptivemesh.f90 interpolate3D_amr.F90 asciiutils.f90 pdfs.f90 analysis_pdfs.f90"\
        ANALYSISBIN=$@ ANALYSISONLY=yes

cleanphantom2pdf-amr:
	rm -f $(BINDIR)/phantom2struct

analysis_pdfs.o: interpolate3D_amr.o adaptivemesh.o
interpolate3D_amr.o: adaptivemesh.o

#----------------------------------------------------
# these are the sources for the phantom2power utility
#
SRCP2P= utils_omp.F90 fft3d.f90 fftpack.f params.f90 \
        power3d.f90 icosahedron.f90 powerspec.f90 \
        interpolate3D.F90 asciiutils.f90 pdfs.f90 phantom2power.f90
OBJP2P1= $(SRCP2P:.f90=.o)
OBJP2P2= $(OBJP2P1:.F90=.o)
OBJP2P= $(OBJDUMP) $(OBJP2P2:.f=.o)

.PHONY: phantom2power
phantom2power:
	${MAKE} ANALYSISONLY=yes phantom2powerfake

phantom2powerfake: checksystem checkparams $(OBJP2P)
	$(FC) $(FFLAGS) -o $(BINDIR)/phantom2power $(OBJP2P)
	@echo ""
	@echo "Phantom2power: we have the power to help you"
	@echo ""

cleanphantom2power:
	rm -f $(BINDIR)/phantom2power

#----------------------------------------------------
# these are the sources for the phantom_moddump utility
#
OBJMOD1 = utils_omp.F90 utils_summary.f90 utils_filenames.f90 utils_indtimesteps.F90 \
          checksetup.f90 prompting.f90 \
          set_Bfield.f90 ${LINKLIST} \
          partinject.F90 random.f90 set_disc.F90 set_binary.f90 ${SRCINJECT} \
          ${SRCTURB} ${SRCNIMHD} ${SRCCHEM} ${SRCPHOTO} \
          density_profiles.f90 ptmass.F90 readwrite_infile.f90 ${MODFILE:.f90=.o}
OBJMOD2 = ${OBJMOD1:.F90=.o}
OBJMOD = ${OBJMOD2:.f90=.o}
OBJDA= ${OBJDUMP} ${OBJMOD} phantom_moddump.o

phantom_moddump: checksystem checkparams $(OBJDA)
	@echo ""
	@echo "phantom_moddump: we are here to help you"
	@echo ""
	$(FC) $(FFLAGS) -o $(BINDIR)/phantommoddump $(OBJDA) $(LDFLAGS)

moddump: phantom_moddump

cleanmoddump:
	rm -f $(BINDIR)/phantommoddump

#----------------------------------------------------
# these are the sources for the phantomanalysis utility
#
OBJAN1 = ${ANALYSIS:.f90=.o}
OBJAN2 = ${OBJAN1:.F90=.o}
OBJAN = ${OBJAN2:.f=.o}
OBJA= utils_filenames.o utils_sort.o ${OBJDUMP} set_binary.o prompting.o ${OBJAN}

ifndef ANALYSISBIN
ANALYSISBIN=phantomanalysis
endif

.PHONY: phantomanalysis
phantomanalysis: checksystem checkparams $(OBJA) phantomanalysis.o
	@echo ""
	@echo "phantomanalysis: we live to serve you"
	@echo ""
	$(FC) $(FFLAGS) -o $(BINDIR)/$(ANALYSISBIN) $(OBJA) phantomanalysis.o $(LDFLAGS)

analysis: phantomanalysis


cleananalysis:
	rm -f $(BINDIR)/phantomanalysis

.PHONY: libphantom
SRCLIB=icosahedron.f90 libphantom-evolve.F90  libphantom-splash.f90  libphantom.F90
OBJLIB1=${SRCLIB:.f90=.o}
OBJLIB=${OBJLIB1:.F90=.o}
libphantom: checksystem checkparams
	${MAKE} phantom ${OBJLIB} SETUP=${SETUP} FFLAGS="${FFLAGS} -fPIC"
	$(FC) -shared -fPIC $(FFLAGS) $(FPPFLAGS) $(DBLFLAG) ${OBJLIB} ${OBJECTS} $(LDFLAGS) -o $(BINDIR)/libphantom.so

cleanlibphantom:
	rm -f $(BINDIR)/libphantom.so

.PHONY: pyanalysis
pyanalysis: libphantom

#------------------------------------------------------
# Various utilities for computing structure functions
# and manipulating the resulting output
#
.PHONY: phantom2struct
phantom2struct:
	${MAKE} phantomanalysis ANALYSIS="utils_timing.f90 io_structurefn.f90 random.f90 struct_part.f90 analysis_structurefn.f90"\
        ANALYSISBIN=$@ ANALYSISONLY=yes

cleanphantom2struct:
	rm -f $(BINDIR)/phantom2struct

# conversion between structure function file formats
.PHONY: struct2struct
STRUCT2STRUCTOBJ= utils_filenames.o io_structurefn.o struct2struct.o
struct2struct: checksys checkparams ${STRUCT2STRUCTOBJ}
	$(FC) $(FFLAGS) -o $(BINDIR)/$@ ${STRUCT2STRUCTOBJ}

cleanstruct2struct:
	rm -f $(BINDIR)/struct2struct

# time average of structure function files
.PHONY: time_average_struct time_average_sf
TIMEAVERAGESFOBJ=utils_filenames.o io_structurefn.o time_average_sf.o
time_average_sf: time_average_struct
time_average_struct: checksys checkparams ${TIMEAVERAGESFOBJ}
	$(FC) $(FFLAGS) -o $(BINDIR)/$@ ${TIMEAVERAGESFOBJ}

cleantime_average_struct:
	rm -f $(BINDIR)/time_average_struct

# structure function slope calculation
.PHONY: get_struct_slope get_struct_slope
GETSLOPESFOBJ=utils_filenames.o io_structurefn.o leastsquares.o get_struct_slope.o
get_slope_sf: get_struct_slope
get_struct_slope: checksys checkparams ${GETSLOPESFOBJ}
	$(FC) $(FFLAGS) -o $(BINDIR)/$@ ${GETSLOPESFOBJ}

cleanget_struct_slope:
	rm -f $(BINDIR)/time_average_struct

sfutils: structutils
structutils: time_average_sf struct2struct get_slope_sf

cleansfutils: cleanstructutils
cleanstructutils: cleantime_average_struct cleanstruct2struct cleanget_struct_slope

#----------------------------------------------------
# utility to calculate divv from a dump file
# compile using all phantom files
#
phantom2divv: checksys checkparams $(OBJECTS) phantom2divv.o
	@echo ""
	@echo "phantom2divv: divergence is beautiful"
	@echo ""
	$(FC) $(FFLAGS) -o $(BINDIR)/$@ $(OBJECTS) phantom2divv.o

cleanphantom2divv:
	rm -f $(BINDIR)/phantom2divv

#----------------------------------------------------
# utility to calculate divB & curlB from a dump file
# compile using all phantom files
#
phantom2divb: checksys checkparams $(OBJECTS) phantom2divb.o
	@echo ""
	@echo "phantom2divb: divergence should be eradicated"
	@echo ""
	$(FC) $(FFLAGS) -o $(BINDIR)/$@ $(OBJECTS) phantom2divb.o

cleanphantom2divb:
	rm -f $(BINDIR)/phantom2divb

#----------------------------------------------------
# these are the sources for the diffdumps utility
#
diffdumps: checksys checkparams $(OBJDUMP) utils_testsuite.o diffdumps.o
	@echo ""
	@echo "diffdumps: we welcome you"
	@echo ""
	$(FC) $(FFLAGS) -o $(BINDIR)/$@ $(OBJDUMP) utils_testsuite.o diffdumps.o

cleandiffdumps:
	rm -f $(BINDIR)/phantom2divb

#----------------------------------------------------
# these are the sources for the phantom2sphNG utility
#
phantom2sphNG: checksystem checkparams $(OBJDUMP) phantom2sphNG.o
	@echo ""
	@echo "phantom2sphNG: now why would you want to do that?"
	@echo ""
	$(FC) $(FFLAGS) -o $(BINDIR)/$@ $(OBJDUMP) phantom2sphNG.o

p2s: phantom2sphNG

cleanp2s:
	rm -f $(BINDIR)/phantom2sphNG

#----------------------------------------------------
# these are the sources for the phantom2sphNG utility
#
phantom2gadget: checksystem checkparams $(OBJDUMP) phantom2gadget.o
	@echo ""
	@echo "phantom2gadget: now why would you want to do that?"
	@echo ""
	$(FC) $(FFLAGS) -o $(BINDIR)/$@ $(OBJDUMP) phantom2gadget.o

p2g: phantom2gadget

cleanphantom2gadget:
	rm -f $(BINDIR)/phantom2gadget

#----------------------------------------------------
# these are the sources for the phantom2mcfost utility
#
.PHONY: phantom2mcfost
phantom2mcfost: checkmcfost
	${MAKE} phantomanalysis ANALYSIS="analysis_mcfost.f90"\
        ANALYSISBIN=$@ ANALYSISONLY=yes LDFLAGS="-L$(MCFOST_DIR)/src -lmcfost $(LIBCXX)"

analysis_mcfost.o: analysis_mcfost.f90
	$(FC) -c $(FFLAGS) -I$(MCFOST_DIR)/src $< -o $@

analysis_mcfost.o: checkmcfost

cleanphantom2mcfost:
	rm -f $(BINDIR)/phantom2mcfost

#----------------------------------------------------
# utility to rewrite .ev files using a common header
#
SRCEV=utils_infiles.f90 utils_evfiles.f90 prompting.f90 phantomevcompare.f90
OBJEVC1 = ${SRCEV:.f90=.o}
OBJEVC = ${OBJEVC1:.F90=.o}

.PHONY: phantomevcompare
phantomevcompare: $(OBJEVC)
	@echo ""
	@echo "phantomevcompare: let the graphing begin!"
	@echo ""
	$(FC) $(FFLAGS) -o $(BINDIR)/$@ $(OBJEVC)

cleanphantomevcompare:
	rm -f $(BINDIR)/phantomevcompare

#----------------------------------------------------
# these are the sources for the multirun utility
#
SRCMULT = physcon.f90 ${CONFIG} ${SRCKERNEL} io.F90 mpi_utils.F90 ${SRCFASTMATH} units.f90 boundary.f90 part.F90 commons.f90 \
          utils_filenames.f90 utils_mathfunc.f90 utils_vectors.f90 utils_omp.F90 utils_datafiles.f90 datafiles.f90 \
          viscosity.f90 options.f90 ${SRCEOS} \
          utils_infiles.f90 utils_dumpfiles.f90 utils_summary.f90 centreofmass.f90 \
          ${SRCCHEM} ${DOMAIN} ${SRCPOT} ptmass.F90 ${LINKLIST} ${SRCTURB} \
          ${SRCDUST} ${SRCGROWTH} ${SRCNIMHD} readwrite_infile.f90 ${MULTIRUNFILE}
OBJM1 = ${SRCMULT:.f90=.o}
OBJMULT = ${OBJM1:.F90=.o}

multirun: checksystem checkparams $(OBJMULT)
	@echo ""
	@echo "multirun: your hope is our desire"
	@echo ""
	$(FC) $(FFLAGS) -o $(BINDIR)/$@ $(OBJMULT)

cleanmultirun:
	rm -f $(BINDIR)/multirun

#----------------------------------------------------
# utility to estimate memory usage for code
#
SRCMEM = physcon.f90 ${CONFIG} phantommemcheck.F90
OBJMEM1 = ${SRCMEM:.f90=.o}
OBJMEM = ${OBJMEM1:.F90=.o}

.PHONY: phantommemcheck
memusage: memcheck

memcheck: phantommemcheck
	$(BINDIR)/phantommemcheck

phantommemcheck: checksystem checkparams $(OBJMEM)
	@echo ""
	@echo "phantommemcheck: your hope is our desire"
	@echo ""
	$(FC) $(FFLAGS) -o $(BINDIR)/phantommemcheck $(OBJMEM)

cleanmemcheck:
	rm -f $(BINDIR)/phantommemcheck

#----------------------------------------------------
# these are the sources for the get_tracer_particle_density utility
#
get_density_tracer_particles: tracers

tracers:
	${MAKE} SETUP=tracers dotracers

OBJTRACE= $(OBJECTS) read_data_flash_hdf5_utils.o get_density_tracer_particles.o

dotracers: checksystem checkparams checksplash $(OBJTRACE)
	@echo ""
	@echo "get_density_tracer_particles: why don't you just use SPH?"
	@echo ""
	$(FC) $(FFLAGS) -o $(BINDIR)/get_density_tracer_particles $(OBJTRACE) $(LDFLAGS)

cleanget_density_tracer_particles:
	rm -f $(BINDIR)/get_density_tracer_particles

read_data_flash_hdf5_utils.o: checkhdf5 checksplash ${SPLASH_DIR}/src/read_data_flash_hdf5_utils.c
	$(CC) $(CCFLAGS) -o $@ -c ${SPLASH_DIR}/src/read_data_flash_hdf5_utils.c

checkhdf5:
   ifeq (X${HDF5ROOT}, X)
	@echo; echo "ERROR: HDF5ROOT should be set before compiling with HDF5 utilities"; echo; ${MAKE} err;
   else
	@if [ -d $$HDF5ROOT ]; then echo; echo "HDF5ROOT=$$HDF5ROOT"; echo; else echo; echo "ERROR: Directory given by HDF5ROOT=$$HDF5ROOT does not exist"; echo; ${MAKE} err; fi;
   endif

#----------------------------------------------------
# these are the sources for the plot_kernel utility
#

OBJPLOTK= physcon.o ${SRCKERNEL:.f90=.o} giza-fortran.o plot_kernel.o

plotkernel: checksys checkparams checksplash $(OBJPLOTK)
	@echo ""
	@echo "plot_kernel: may your kernels be normalised"
	@echo ""
	$(FC) $(FFLAGS) -o $(BINDIR)/$@ $(OBJPLOTK) $(LDFLAGS) -L$(SPLASH_DIR)/giza/lib -lgiza

plot_kernel.o: ${SRCKERNEL:.f90=.o}
#giza-fortran.o: ${SPLASH_DIR}/giza/src/$@
#	$(FC) $(FFLAGS) -o $@ -c ${SPLASH_DIR}/giza/interface/giza-fortran.F90

cleanplotkernel:
	rm -f $(BINDIR)/plotkernel

#----------------------------------------------------
# these are the sources for the evol_dustywaves utility
#
SRCDUSTEVOL= cubicsolve.f90 dustywaves.f90 evol_dustywaves.f90
OBJDUSTEVOL= $(SRCDUSTEVOL:.f90=.o)

evol_dustywaves: checksys $(OBJDUSTEVOL)
	@echo ""
	@echo "dusty wave .ev solutions^TM: All the energy you need."
	@echo ""
	$(FC) $(FFLAGS) -o $(BINDIR)/$@ $(OBJDUSTEVOL)

#----------------------------------------------------
# these are the sources for the ev2mdot utility
#
.PHONY: ev2mdot
ev2mdot: checksys utils_filenames.o utils_infiles.o utils_evfiles.o ev2mdot.o
	@echo ""
	@echo "ev2mdot: Accretion rates R us."
	@echo ""
	$(FC) $(FFLAGS) -o $(BINDIR)/$@ ev2mdot.o utils_filenames.o utils_evfiles.o utils_infiles.o

cleanev2mdot:
	rm -f $(BINDIR)/ev2mdot

#----------------------------------------------------
# these are the sources for the acc2ang utility
#
.PHONY: acc2ang
acc2ang: checksys acc2ang.o
	@echo ""
	@echo "acc2ang: Accreted ang. mom. R us."
	@echo ""
	$(FC) $(FFLAGS) -o $(BINDIR)/$@ acc2ang.o

cleanacc2ang:
	rm -f $(BINDIR)/acc2ang

#---------------------------
# sources for the mass_flow utility
#
OBJMF1 = ${ANALYSIS:.f90=.o}
OBJMF2 = ${OBJMF1:.F90=.o}
OBJMF = ${OBJMF2:.f=.o}
OBJM= utils_filenames.o utils_sort.o ${OBJDUMP} ${OBJMF} set_binary.o mf_write.o

.PHONY: mflow
mflow: checksys $(OBJM)  mflow.o ev2mdot lombperiod
	@echo ""
	@echo "mflow: mass flow R us."
	@echo ""
	$(FC) $(FFLAGS) -o $(BINDIR)/$@  $(OBJM) mflow.o

.PHONY:lombperiod
lombperiod: powerspectrums.o lombperiod.o
	$(FC) $(FFLAGS) -o $(BINDIR)/$@  lombperiod.o powerspectrums.o



#----------------------------------------------------
# target to write appropriate queue submission script
#
ifndef QSYS
   QSYS=pbs
endif
ifndef WALLTIME
   WALLTIME='1000:00:00'
endif
ifndef MAXMEM
   MAXMEM='16G'
endif
ifeq ($(OPENMP),yes)
 ifndef NOMP
   ifdef OMP_NUM_THREADS
      NOMP=$(OMP_NUM_THREADS)
   else
      NOMP=2
   endif
 endif
 ifndef OMP_SCHEDULE
    OMP_SCHEDULE=dynamic
 endif
 ifndef QPE
    QPE=omp
 endif
 ifndef NPAR
    NPAR=$(NOMP)
 endif
endif
ifeq ($(USEMPI),yes)
 ifndef NMPI
    NMPI=8
 endif
 ifndef QPE
    QPE=mpi
 endif
 ifndef NPAR
    NPAR=$(NMPI)
 endif
 ifndef MPIEXEC
    MPIEXEC=mpiexec -np ${NMPI}
 endif
else
 ifndef NMPI
    NMPI=1
 endif
endif
ifndef OUTFILE
  ifeq ($(QSYS),sge)
    OUTFILE=$(INFILE)'.sgeout'
  else
    ifeq ($(QSYS),pbs)
       OUTFILE=$(INFILE)'.pbsout'
    else
       OUTFILE=$(INFILE)'.qout'
    endif
  endif
endif
ifndef MAILTO
   MAILTO=`git config --get user.email`
endif
GETLOG='`grep logfile "$(INFILE)" | sed "s/logfile =//g" | sed "s/\\!.*//g" | sed "s/\s//g"`'

ifndef CMD
CMD='./phantom $(INFILE) >& $$outfile'
endif

.PHONY: qscript

qscript:
    ifneq ($(KNOWN_SYSTEM), yes)
	@echo "Error: qscript needs known SYSTEM variable set"
	@${MAKE} err;
    endif
    ifndef INFILE
	@echo
	@echo "Usage: make qscript INFILE=infile"
	@echo
	@${MAKE} err;
    endif
    # set default values for variables not set
    ifeq ($(QSHELL),tcsh)
	@echo '#!/bin/tcsh'
    else
	@echo '#!/bin/bash'
    endif
    ifeq ($(QSYS),sge)
	@echo '## Sun Grid Engine Script, created by "make qscript" '`date`
        ifeq ($(QSHELL),tcsh)
	    @echo '#$$ -S /bin/tcsh'
        else
	    @echo '#$$ -S /bin/bash'
        endif
	@echo '#$$ -cwd'
	@echo '#$$ -N '`../scripts/randomword.pl`
	@echo '#$$ -o '$(OUTFILE)' -j y'
	@echo '#$$ -l h_rt='$(WALLTIME)
	@echo '#$$ -l h_vmem='$(MAXMEM)
        ifdef MAILTO
	   @echo '#$$ -m ae'
	   @echo '#$$ -M '$(MAILTO)
        endif
        ifdef QPE
	   @echo '#$$ -pe '$(QPE) $(NPAR)
        endif
        ifdef QEXTRA
	   @echo '#$$ '$(QEXTRA)
        endif
	@echo
	@echo 'echo "SGE: HOSTS   = "`cat $$PE_HOSTFILE`'
	@echo 'echo "SGE: NHOSTS  = $$NHOSTS"'
	@echo 'echo "SGE: NSLOTS  = $$NSLOTS"'
	@echo 'echo "SGE: NQUEUES = $$NQUEUES"'
    else ifeq ($(QSYS),pbs)
	@echo '## PBS Job Submission Script, created by "make qscript" '`date`
        ifdef QNODES
	   @echo '#PBS -l '$(QNODES)
        else
           ifeq ($(SYSTEM),zen)
	      @echo '#PBS -l nodes='$(NMPI)':ppn=8:StandardMem'
           else
	      @echo '#PBS -l nodes='$(NMPI)':ppn='$(NOMP)
           endif
        endif
	@echo '#PBS -N '`../scripts/randomword.pl`
        ifdef QNAME
	   @echo '#PBS -q '$(QNAME)
        endif
        ifdef QPROJECT
	   @echo '#PBS -P '$(QPROJECT)
        endif
	@echo '#PBS -o '$(OUTFILE)
	@echo '#PBS -j oe'
        ifdef MAILTO
	   @echo '#PBS -m e'
	   @echo '#PBS -M '$(MAILTO)
        endif
	@echo '#PBS -l walltime='$(WALLTIME)
	@echo '#PBS -l mem='$(MAXMEM)
        ifdef QEXTRA
	   @echo '#PBS '$(QEXTRA)
        endif
	@echo '## phantom jobs can be restarted:'
	@echo '#PBS -r y'
        ifeq ($(PBSRESUBMIT),yes)
             ifeq ($(QSHELL),tcsh)
	          $(error error: resubmittable scripts require bash, cannot use QSHELL=tcsh);
             endif
	     @echo '#PBS -v NJOBS,NJOB'
	     @echo
	     @echo '#------------------------------------------------------------------------------'
	     @echo '# this is a self-resubmitting PBS script'
	     @echo '# use qsub -v NJOBS=10 <scriptname> to submit'
	     @echo '# with an appropriate value for NJOBS'
	     @echo '#'
	     @echo '# These variables are assumed to be set:'
	     @echo '#   NJOBS is the total number of jobs in a sequence of jobs (defaults to 1)'
	     @echo '#   NJOB is the number of the previous job in the sequence (defaults to 0)'
	     @echo '#------------------------------------------------------------------------------'
	     @echo 'if [ X$$NJOBS == X ]; then'
	     @echo '    echo "NJOBS (total number of jobs in sequence) is not set - defaulting to 1"'
	     @echo '    export NJOBS=1'
	     @echo 'fi'
	     @echo 'if [ X$$NJOB == X ]; then'
	     @echo '    echo "NJOB (previous job number in sequence) is not set - defaulting to 0"'
	     @echo '    export NJOB=0'
	     @echo 'fi'
	     @echo '#'
	     @echo '# Quick termination of job sequence - look for a file called STOP_SEQUENCE'
	     @echo '#'
	     @echo 'if [ -f $$PBS_O_WORKDIR/STOP_SEQUENCE ]; then'
	     @echo '    echo  "Terminating sequence after $$NJOB jobs"'
	     @echo '    exit 0'
	     @echo 'fi'
	     @echo '#'
	     @echo '# Increment the counter to get current job number'
	     @echo '#'
	     @echo 'NJOB=$$(($$NJOB+1))'
	     @echo '#'
	     @echo '# Are we in an incomplete job sequence - more jobs to run ?'
	     @echo '#'
	     @echo 'if [ $$NJOB -lt $$NJOBS ]; then'
	     @echo '    #'
	     @echo '    # Now submit the next job'
	     @echo '    #'
	     @echo '    NEXTJOB=$$(($$NJOB+1))'
	     @echo '    echo "Submitting job number $$NEXTJOB in sequence of $$NJOBS jobs"'
	     @echo '    qsub -z -W depend=afterany:$$PBS_JOBID $$0'
	     @echo 'else'
	     @echo '    echo "Running last job in sequence of $NJOBS jobs"'
	     @echo 'fi'
#	     @echo '#'
#	     @echo '# File manipulation prior to job commencing, eg. clean up previous output files,'
#	     @echo '# check for consistency of checkpoint files, ...'
#	     @echo '#'
#	     @echo 'if [ $$NJOB -gt 1 ]; then'
#	     @echo '   echo " "'
#	     @echo '   # .... USER INSERTION HERE '
#	     @echo 'fi'
	     @echo '#------------------------------------------------------------------------------'
        endif
	@echo
	@echo 'cd $$PBS_O_WORKDIR'
	@echo 'echo "PBS_O_WORKDIR is $$PBS_O_WORKDIR"'
	@echo 'echo "PBS_JOBNAME is $$PBS_JOBNAME"'
	@echo 'env | grep PBS'
	@echo 'cat $$PBS_NODEFILE > nodefile'
    else
        ifdef QNODES
	   @echo '#SBATCH --nodes='$(QNODES)
        else
	   @echo '#SBATCH --nodes='$(NMPI)' --ntasks='$(NOMP)
        endif
	@echo '#SBATCH --cpus-per-task=1'
	@echo '#SBATCH --job-name='`../scripts/randomword.pl`
        ifdef QNAME
	   @echo '#SBATCH --queue='$(QNAME)
        endif
        ifdef QPROJECT
	   @echo '#SBATCH --account='$(QPROJECT)
        endif
	@echo '#SBATCH --output='$(OUTFILE)
        ifdef MAILTO
	   @echo '#SBATCH --mail-type=BEGIN'
	   @echo '#SBATCH --mail-type=FAIL'
	   @echo '#SBATCH --mail-type=END'
	   @echo '#SBATCH --mail-user='$(MAILTO)
        endif
	@echo '#SBATCH --time=0-'$(WALLTIME)
	@echo '#SBATCH --mem='$(MAXMEM)
        ifdef QEXTRA
	   @echo '#SBATCH '$(QEXTRA)
        endif
    endif
	@echo 'echo "HOSTNAME = $$HOSTNAME"'
	@echo 'echo "HOSTTYPE = $$HOSTTYPE"'
	@echo 'echo Time is `date`'
	@echo 'echo Directory is `pwd`'
	@echo
    ifeq ($(QSHELL),tcsh)
	@echo 'limit stacksize unlimited'
    else
	@echo 'ulimit -s unlimited'
    endif
    #-- set openMP environment variables
    ifeq ($(OPENMP),yes)
        ifeq ($(QSHELL),tcsh)
	   @echo 'setenv OMP_SCHEDULE "'$(OMP_SCHEDULE)'"'
	   @echo 'setenv OMP_NUM_THREADS '$(NOMP)
	   @echo 'setenv OMP_STACKSIZE 1024m'
        else
	   @echo 'export OMP_SCHEDULE="'$(OMP_SCHEDULE)'"'
	   @echo 'export OMP_NUM_THREADS='$(NOMP)
	   @echo 'export OMP_STACKSIZE=1024m'
        endif
    endif
	@echo
    #-- add lines specific to particular machines
    ifeq ($(SYSTEM),msg)
        ifeq ($(QSHELL),bash)
	   @echo 'source /etc/profile'
	   @echo 'export LD_LIBRARY_PATH=${LD_LIBRARY_PATH}'
        else
	   @echo 'setenv LD_LIBRARY_PATH '${LD_LIBRARY_PATH}
        endif
	@cat ~/.modules
    endif
	@echo
    #--final line is code execution
	@echo 'echo "starting phantom run..."'
    ifeq ($(QSHELL),tcsh)
	@echo 'setenv outfile '$(GETLOG)
    else
	@echo 'export outfile='$(GETLOG)
    endif
	@echo 'echo "writing output to $$outfile"'
    ifeq ($(USEMPI),yes)
	@echo $(MPIEXEC)' '$(CMD)
    else
	@echo $(CMD)
    endif
    ifeq ($(PBSRESUBMIT),yes)
	@echo
	@echo '#------------------------------------------------------------------------------'
	@echo '# Not expected to reach this point in general but if we do, check that all '
	@echo '# is OK.  If the job command exited with an error, terminate the job'
	@echo '#'
	@echo 'errstat=$$?'
	@echo 'if [ $$errstat -ne 0 ]; then'
	@echo '    # A brief nap so PBS kills us in normal termination. Prefer to '
	@echo '    # be killed by PBS if PBS detected some resource excess'
	@echo '    sleep 5  '
	@echo '    echo "Job number $$NJOB returned an error status $$errstat - stopping job sequence."'
	@echo '    touch $$PBS_O_WORKDIR/STOP_SEQUENCE'
	@echo '    exit $$errstat'
	@echo 'fi'
	@echo '#------------------------------------------------------------------------------'
    endif

#----------------------------------------------------
# unit test for block limits
#
test1: checksystem checkparams $(OBJDUMP) test_blocklimits.o
	$(FC) $(FFLAGS) -o $(BINDIR)/test1 $(OBJDUMP) test_blocklimits.o

#----------------------------------------------------
# run test suite
#
.PHONY: test test2 testcyl testgrav testall
test:
	${MAKE} SETUP=test && $(RUNMPI) $(BINDIR)/phantom test

test2:
	${MAKE} SETUP=test2 && $(RUNMPI) $(BINDIR)/phantom test

testkd:
	${MAKE} SETUP=testkd && $(RUNMPI) $(BINDIR)/phantom test

testcyl:
	${MAKE} SETUP=testcyl && $(RUNMPI) $(BINDIR)/phantom test

testgrav:
	${MAKE} SETUP=testgrav && $(RUNMPI) $(BINDIR)/phantom test gravity

testdust:
	${MAKE} SETUP=testdust && $(RUNMPI) $(BINDIR)/phantom test dust

testgr:
	${MAKE} SETUP=testgr && $(MPIEXEC) $(BINDIR)/phantom test gr

testnimhd:
	${MAKE} SETUP=testnimhd && $(RUNMPI) $(BINDIR)/phantom test nimhd

testall: test test2 testcyl testgrav

#----------------------------------------------------
# this is a utility to test the fast sqrt functions
# to see if they are faster than the native calls
# if so, then the appropriate pre-processor flags
# are added
#
.PHONY: .make_mathflags .make_nofastmath getmathflags checkmath
ifndef FASTSQRT
   FASTSQRT=${shell if [ -e .make_nofastmath ]; then echo no; fi}
endif

ifeq ($(FASTSQRT), no)
   OBJTESTMATH=
   FASTMATH=no
else
   OBJTESTMATH= random.o io.o fastmath.o mpi_utils.o test_fastmath.o getmathflags.o
   FASTMATH=${shell if [ -e .make_mathflags ]; then cat .make_mathflags; fi}
endif

.make_mathflags: checksys $(OBJTESTMATH)
     ifeq ($(FASTSQRT), no)
	@touch .make_mathflags
     else
	@if [ ! -e $@ ]; then \
	    $(FC) $(FFLAGS) -o $(BINDIR)/getmathflags $(OBJTESTMATH) || ${MAKE} fastmathlinkerr; \
	    $(BINDIR)/getmathflags > .make_mathflags; \
	fi
     endif

ifeq ($(FASTMATH), yes)
   SRCFASTMATH=fastmath.o
   TEST_FASTMATH=test_fastmath.F90
   FPPFLAGS+=-DFINVSQRT
else
   SRCFASTMATH=
   TEST_FASTMATH=
endif

fastmath.o: fastmath.f90
	$(FC) $(FFLAGS) -o $@ -c $< || ${MAKE} fastmathlinkerr
test_fastmath.o: test_fastmath.F90
	$(FC) $(FFLAGS) -o $@ -c $< || ${MAKE} fastmathlinkerr
getmathflags.o: getmathflags.f90
	$(FC) $(FFLAGS) -o $@ -c $< || ${MAKE} fastmathlinkerr

fastmathlinkerr:
	@echo "***********************************************************************"
	@echo "*** ERROR linking fastsqrt stuff (requires Fortran->C call)         ***"
	@echo "*** Type make again to ignore this and compile without it           ***"
	@echo "***********************************************************************"
	@touch .make_mathflags
	@touch .make_nofastmath
	${MAKE} err;

#----------------------------------------------------

LASTSYSTEM = ${shell if [ -e .make_lastsystem ]; then cat .make_lastsystem; fi}
LASTSETUP = ${shell if [ -e .make_lastsetup ]; then cat .make_lastsetup; fi}
LASTFPPFLAGS = ${shell if [ -e .make_lastfppflags ]; then cat .make_lastfppflags; fi}
LASTFFLAGS = ${shell if [ -e .make_lastfflags ]; then cat .make_lastfflags; fi}

.PHONY: checksystem checkparams checksplash checksys

checksystem: checksys checksetup

checksys:
   ifeq ($(KNOWN_SYSTEM), yes)
	@echo ""
	@echo "Compiling Phantom for $(SYSTEM) system..........."
	@echo ""
        ifneq ($(SYSTEM),$(LASTSYSTEM))
	    @echo system changed from ${LASTSYSTEM} to ${SYSTEM}
	    @${MAKE} clean
	    @${MAKE} cleanmathflags
        endif
	@echo $(SYSTEM) > .make_lastsystem
   else
	@echo ""
	@echo "make: WARNING: value of SYSTEM = $(SYSTEM) not recognised..."
	@echo "=> set the environment variable SYSTEM to one listed "
	@echo "   in build/Makefile and try again"
	@echo ""
	@${MAKE} compilers
	@${MAKE} err;
   endif

checksetup:
   ifeq ($(OBSOLETE_SETUP), yes)
	@echo "make: WARNING: value of SETUP = $(OLDSETUP) is obsolete..."
	@echo "=> setting SETUP = $(SETUP)"
	@echo
   endif
   ifeq ($(KNOWN_SETUP), yes)
	@echo "Using options for "$(SETUP)" setup"
	@echo ""
        ifneq ($(SETUP),$(LASTSETUP))
	    @echo setup changed from ${LASTSETUP} to ${SETUP}
	    @${MAKE} clean
        endif
	@echo $(SETUP) > .make_lastsetup
   else
	@echo "setup '$(SETUP)' not recognised..."
	@echo ""
	@echo "Please set SETUP to one listed in build/Makefile"
	@echo ""
	@echo " e.g.:"
	@echo " make SETUP=sedov"
	@echo " make SETUP=disc"
	@echo " make SETUP=turbdrive"
	@echo ""
	@echo " or:"
	@echo " export SETUP=sedov"
	@echo " make"
	@echo ""
	@echo "You may also wish to consider the following compile-time options:"
	@echo ""
	@echo " DEBUG=yes/no"
	@echo " DOUBLEPRECISION=yes/no"
	@echo " OPENMP=yes/no"
	@echo " ENDIAN=BIG/LITTLE"
	@echo ""
	@${MAKE} err;
   endif

checkparams:
   ifeq ($(DEBUG), yes)
	@echo "Debugging flags are ON"
   endif
   ifeq ($(DOUBLEPRECISION), yes)
	@echo "Flags set for DOUBLE PRECISION"
   else
	@echo "Flags set for SINGLE PRECISION"
   endif
   ifeq ($(OPENMP), yes)
	@echo "Compiling in PARALLEL (OpenMP)"
   else
	@echo "Compiling in SERIAL"
   endif
   ifeq ($(ENDIAN), BIG)
	@echo "Flags set for conversion to BIG endian"
   endif
   ifeq ($(ENDIAN), LITTLE)
	@echo "Flags set for conversion to LITTLE endian"
   endif
   ifneq ($(FPPFLAGS),$(LASTFPPFLAGS))
	@echo 'pre-processor flags changed from "'${LASTFPPFLAGS}'" to "'${FPPFLAGS}'"'
	@${MAKE} clean;
	#for x in ../src/*/*.F90; do y=`basename $$x`; rm -f $${y/.F90/.o}; done
   endif
	@echo "Preprocessor flags are "${FPPFLAGS}
	@echo "${FPPFLAGS}" > .make_lastfppflags
   ifneq ($(FFLAGS),$(LASTFFLAGS))
	@echo 'Fortran flags changed from "'${LASTFFLAGS}'" to "'${FFLAGS}'"'
	@${MAKE} clean;
   endif
	@echo "Fortran flags are "${FFLAGS}
	@echo "${FFLAGS}" > .make_lastfflags

checksplash:
   ifneq ("X$(SPLASH_DIR)","X")
	@echo; echo "Compiling SPLASH source files from "$(SPLASH_DIR); echo
   else
	@echo; echo "ERROR: cannot find SPLASH directory needed for some source files - try \"export SPLASH_DIR=${HOME}/splash\""; echo
   endif

checkmcfost:
   ifneq ("X$(MCFOST_DIR)","X")
	@echo; echo "MCFOST directory is "$(MCFOST_DIR); echo;
   else
	@echo; echo "ERROR: cannot find MCFOST directory for linking - set this using MCFOST_DIR"; echo; ${MAKE} err
   endif

giza-fortran.o : $(SPLASH_DIR)/giza/interface/giza-fortran.F90 $(SPLASH_DIR)/giza/lib/libgiza.a
	$(FC) $(FFLAGS) -I$(SPLASH_DIR)/giza/include/ -c $< -o $@

compilers:
	@echo "I suggest one of the following, based on detected Fortran compilers..."; echo;
	@if type -p ifort > /dev/null; then echo "make SYSTEM=ifort"; fi;
	@if type -p pathf90 > /dev/null; then echo "make SYSTEM=pathf90"; fi;
	@if type -p pgf90 > /dev/null; then echo "make SYSTEM=pgf90"; fi;
	@if type -p xlf90_r > /dev/null; then echo "make SYSTEM=ukaff1a [uses xlf90_r]"; fi;
	@if type -p gfortran > /dev/null; then echo "make SYSTEM=gfortran"; fi;
	@if type -p g95 > /dev/null; then echo "make SYSTEM=g95"; fi;
	@echo "(end of possible selections)"; echo;

#----------------------------------------------------
# target to automatically include dependencies in Makefile
# relies on the g95 compiler being present
# (does not have to be used for the main compilation)

depends: clean checksetup
	#@echo '*********************************************************************************'
	#@echo 'First run of Makefile -- creating dependency lines using gfortran, writing to .depends'
	#@echo '*********************************************************************************'
	#@gfortran -M -cpp -c ../src/*/*.*90 > .depends
	#@echo '*************************************************************************'
	#@echo 'If no errors above, then Makefile dependencies were created successfully '
	#@echo ' -- be sure to run "make depends" again if you alter code dependencies'
	#@echo '*************************************************************************'
	#@${MAKE} clean

.depends:
	@if type -p gfortran; then touch .depends; ${MAKE} --quiet SETUP=test depends; else echo "warning: no gfortran so dependencies not calculated"; touch .depends; fi;

include .depends

getdims:
	@echo $(MAXP)

err:
	$(error aborting);

clean:
	rm -f *.o *.mod

cleanall: clean cleanmathflags
	cd $(BINDIR); rm -f phantom phantomsetup

cleandist: clean cleanall
	rm -f .make_lastsystem .make_lastsetup .make_lastfppflags .depends

cleanmathflags:
	rm -f .make_mathflags bin/getmathflags<|MERGE_RESOLUTION|>--- conflicted
+++ resolved
@@ -225,7 +225,7 @@
 
 ifeq ($(SETUP), wd)
     SETUPFILE     = setup_spheres.f90
-    IND_TIMESTEPS = no 
+    IND_TIMESTEPS = no
     MHD           = no
     GRAVITY       = yes
     ISOTHERMAL    = no
@@ -1563,13 +1563,8 @@
 SRCDUMP= physcon.f90 ${CONFIG} ${SRCKERNEL} io.F90 units.f90 boundary.f90 mpi_utils.F90 \
          utils_dumpfiles.f90 utils_mathfunc.f90 utils_infiles.f90 utils_vectors.f90 \
          utils_datafiles.f90 datafiles.f90 ${DOMAIN} part.F90 utils_sphNG.f90 \
-<<<<<<< HEAD
          commons.f90 ${SRCFASTMATH} ${SRCEOS} centreofmass.f90 ${SRCGR} ${SRCPOT} checkoptions.F90 \
-         viscosity.f90 options.f90 ${SRCDUST} \
-=======
-         commons.f90 ${SRCFASTMATH} ${SRCEOS} centreofmass.f90 ${SRCPOT} checkoptions.F90 \
-         viscosity.f90 options.f90 ${SRCDUST} ${SRCGROWTH} \
->>>>>>> 17b37499
+         viscosity.f90 options.f90 ${SRCDUST} ${SRCGROWTH}\
          readwrite_dumps.F90
 OBJDUMP1= $(SRCDUMP:.f90=.o)
 OBJDUMP= $(OBJDUMP1:.F90=.o)
