!--------------------------------------------------------------------------!
! The Phantom Smoothed Particle Hydrodynamics code, by Daniel Price et al. !
! Copyright (c) 2007-2020 The Authors (see AUTHORS)                        !
! See LICENCE file for usage and distribution conditions                   !
! http://phantomsph.bitbucket.io/                                          !
!--------------------------------------------------------------------------!
module eos
!
! This module contains stuff to do with the equation of state
!  Current options:
!     1 = isothermal eos
!     2 = adiabatic/polytropic eos
!     3 = eos for a locally isothermal disc as in Lodato & Pringle (2007)
!     4 = GR isothermal
!     6 = eos for a locally isothermal disc as in Lodato & Pringle (2007),
!         centered on a sink particle
!     7 = z-dependent locally isothermal eos
!     8 = Barotropic eos
!     9 = Piecewise polytrope
!    10 = MESA EoS
!    11 = isothermal eos with zero pressure
!    12 = ideal gas with radiation pressure
!    14 = locally isothermal prescription from Farris et al. (2014) for binary system
!    15 = Helmholtz free energy eos
!    16 = Shen eos
!    19 = Variable gamma (requires KROME)
!
! :References: None
!
! :Owner: Daniel Price
!
! :Runtime parameters:
!   - X           : *hydrogen mass fraction*
!   - drhocrit    : *transition size between rhocrit0 & 1 (fraction of rhocrit0; barotropic eos)*
!   - gamma0pwp   : *adiabatic index 0 (piecewise polytropic eos)*
!   - gamma1      : *adiabatic index 1 (barotropic eos)*
!   - gamma1pwp   : *adiabatic index 1 (piecewise polytropic eos)*
!   - gamma2      : *adiabatic index 2 (barotropic eos)*
!   - gamma2pwp   : *adiabatic index 2 (piecewise polytropic eos)*
!   - gamma3      : *adiabatic index 3 (barotropic eos)*
!   - gamma3pwp   : *adiabatic index 3 (piecewise polytropic eos)*
!   - ieos        : *eqn of state (1=isoth;2=adiab;3=locally iso;8=barotropic)*
!   - metallicity : *metallicity*
!   - mu          : *mean molecular weight*
!   - p1pwp       : *pressure at cutoff density rhocrit1pwp (piecewise polytropic eos)*
!   - rhocrit0    : *critical density 0 in g/cm^3 (barotropic eos)*
!   - rhocrit0pwp : *critical density 0 in g/cm^3 (piecewise polytropic eos)*
!   - rhocrit1    : *critical density 1 in g/cm^3 (barotropic eos)*
!   - rhocrit1pwp : *critical density 1 in g/cm^3 (piecewise polytropic eos)*
!   - rhocrit2    : *critical density 2 in g/cm^3 (barotropic eos)*
!   - rhocrit2pwp : *critical density 2 in g/cm^3 (piecewise polytropic eos)*
!   - rhocrit3    : *critical density 3 in g/cm^3 (barotropic eos)*
!
! :Dependencies: dim, eos_helmholtz, eos_idealplusrad, eos_mesa, eos_shen,
!   infile_utils, io, mesa_microphysics, part, physcon, units
!
 implicit none
 integer, parameter, public :: maxeos = 19
 real,               public :: polyk, polyk2, gamma
 real,               public :: qfacdisc
 logical, parameter, public :: use_entropy = .false.
 logical,            public :: extract_eos_from_hdr = .false.
 integer,            public :: isink = 0

 data qfacdisc /0.75/

 public  :: equationofstate,setpolyk,eosinfo,utherm,en_from_utherm
 public  :: get_spsound,get_temperature,get_temperature_from_ponrho,eos_is_non_ideal
#ifdef KROME
 public  :: get_local_temperature, get_local_u_internal
#endif
 public  :: gamma_pwp,calc_rec_ene,calc_temp_and_ene,entropy,get_rho_from_p_s
 public  :: init_eos, init_eos_9, finish_eos, write_options_eos, read_options_eos
 public  :: print_eos_to_file

 private

 integer, public :: ieos        = 1
 integer, public :: iopacity_type = 0 ! used for radiation
 !--Default initial parameters for Barotropic Eos
 real,    public :: drhocrit0   = 0.50
 real,    public :: rhocrit0cgs = 1.e-18
 real,    public :: rhocrit1cgs = 1.e-14
 real,    public :: rhocrit2cgs = 1.e-10
 real,    public :: rhocrit3cgs = 1.e-3
 real,    public :: gamma1      = 1.4
 real,    public :: gamma2      = 1.1
 real,    public :: gamma3      = 5./3.
 !--Default initial parameters for piecewise polytrope Eos
 integer, parameter, public :: maxEOSopt =  4 ! maximum number of piecewise polytrope defaults
 real,    public :: rhocrit0pwpcgs = 2.62780d12
 real,    public :: rhocrit1pwpcgs = 5.01187d14
 real,    public :: rhocrit2pwpcgs = 1.0d15
 real,    public :: p1pwpcgs       = 2.46604d34
 real,    public :: gamma0pwp      = 5./3.
 real,    public :: gamma1pwp      = 3.166
 real,    public :: gamma2pwp      = 3.573
 real,    public :: gamma3pwp      = 3.281
 !--Mean molecular weight if temperature required
 real,    public :: gmw            = 2.381
 real,    public :: X_in = 0.74, Z_in = 0.02

 real            :: rhocritT,rhocrit0,rhocrit1,rhocrit2,rhocrit3
 real            :: fac2,fac3,log10polyk2,log10rhocritT,rhocritT0slope
 real            :: rhocrit0pwp,rhocrit1pwp,rhocrit2pwp,p0pwp,p1pwp,p2pwp,k0pwp,k1pwp,k2pwp,k3pwp
 real, public    :: temperature_coef

 logical, public :: done_init_eos = .false.
 !
 ! error codes for calls to init_eos
 !
 integer, public, parameter :: &
    ierr_file_not_found  = 1, &
    ierr_option_conflict = 2, &
    ierr_units_not_set   = 3, &
    ierr_isink_not_set   = 4

contains

!----------------------------------------------------------------
!+
!  subroutine returns pressure/density as a function of density
!  (and position in the case of the isothermal disc)
!+
!----------------------------------------------------------------
subroutine equationofstate(eos_type,ponrhoi,spsoundi,rhoi,xi,yi,zi,eni,tempi,gamma_local)
 use io,            only:fatal,error,warning
 use part,          only:xyzmh_ptmass
 use units,         only:unit_density,unit_pressure,unit_ergg,unit_velocity
 use eos_mesa,      only:get_eos_pressure_temp_gamma1_mesa
 use eos_helmholtz, only:eos_helmholtz_pres_sound
 use eos_shen,      only:eos_shen_NL3
 use eos_idealplusrad

 integer, intent(in)  :: eos_type
 real,    intent(in)  :: rhoi,xi,yi,zi
 real,    intent(out) :: ponrhoi,spsoundi
 real,    intent(inout), optional :: eni
 real,    intent(inout), optional :: tempi
 real,    intent(in)   , optional :: gamma_local
 real :: r,omega,bigH,polyk_new,r1,r2
 real :: gammai,temperaturei
 real :: cgsrhoi,cgseni,cgspresi,presi,gam1,cgsspsoundi
 integer :: ierr
 real :: uthermconst
#ifdef GR
 real :: enthi,pondensi
! Check to see if adiabatic equation of state is being used.
 if (eos_type /= 2 .and. eos_type /= 4 .and. eos_type /= 11) &
 call fatal('eos','GR is only compatible with an adiabatic equation of state (ieos=2), for the time being.',&
 var='eos_type',val=real(eos_type))
#endif

 select case(eos_type)
 case(1)
!
!--isothermal eos
!
    ponrhoi  = polyk
    spsoundi = sqrt(ponrhoi)
    if (present(tempi)) tempi = temperature_coef*gmw*ponrhoi

 case(2)
!
!--adiabatic/polytropic eos
!  (polytropic using polyk if energy not stored, adiabatic if utherm stored)
!
!   check value of gamma
    if (gamma < tiny(gamma)) call fatal('eos','gamma not set for adiabatic eos',var='gamma',val=gamma)

#ifdef GR
    if (.not. present(eni)) call fatal('eos','GR call to equationofstate requires thermal energy as input!')
    if (eni < 0.) call fatal('eos','utherm < 0',var='u',val=eni)
    if (gamma == 1.) then
       call fatal('eos','GR not compatible with isorthermal equation of state, yet...',var='gamma',val=gamma)
    elseif (gamma > 1.0001) then
       pondensi = (gamma-1.)*eni   ! eni is the thermal energy
       enthi = 1. + eni + pondensi    ! enthalpy
       spsoundi = sqrt(gamma*pondensi/enthi)
       ponrhoi = pondensi ! With GR this routine actually outputs pondensi (i.e. pressure on primitive density, not conserved.)
    endif
#else
    if (present(eni)) then
       if (eni < 0.) call fatal('eos','utherm < 0',var='u',val=eni)

       if (use_entropy) then
          ponrhoi = eni*rhoi**(gamma-1.)  ! use this if en is entropy
       elseif (gamma > 1.0001) then
          ponrhoi = (gamma-1.)*eni   ! use this if en is thermal energy
       else
          ponrhoi = 2./3.*eni ! en is thermal energy and gamma = 1
       endif
    else
       ponrhoi = polyk*rhoi**(gamma-1.)
    endif
    spsoundi = sqrt(gamma*ponrhoi)
#endif

    if (present(tempi)) tempi = temperature_coef*gmw*ponrhoi

 case(3)
!
!--this is for a locally isothermal disc as in Lodato & Pringle (2007)
!   cs = cs_0*R^(-q) -- polyk is cs^2, so this is (R^2)^(-q)
!
    ponrhoi  = polyk*(xi**2 + yi**2 + zi**2)**(-qfacdisc)
    spsoundi = sqrt(ponrhoi)
    if (present(tempi)) tempi = temperature_coef*gmw*ponrhoi

!
!--GR isothermal
!
 case(4)
    uthermconst = polyk
    ponrhoi = (gamma-1.)*uthermconst
    spsoundi = sqrt(ponrhoi/(1.+uthermconst))
    if (present(tempi)) tempi = temperature_coef*gmw*ponrhoi

 case(6)
!
!--this is for a locally isothermal disc as in Lodato & Pringle (2007), centered on a sink particle
!   cs = cs_0*R^(-q) -- polyk is cs^2, so this is (R^2)^(-q)
    ponrhoi  = polyk*((xi-xyzmh_ptmass(1,isink))**2 + (yi-xyzmh_ptmass(2,isink))**2 + &
                      (zi-xyzmh_ptmass(3,isink))**2)**(-qfacdisc)
    spsoundi = sqrt(ponrhoi)
    if (present(tempi)) tempi = temperature_coef*gmw*ponrhoi

 case(7)
!
!-- z-dependent locally isothermal eos
!
    r = sqrt(xi**2 + yi**2 + zi**2)
    omega = r**(-1.5)
    bigH = (sqrt(polyk)*r**(-qfacdisc))/omega

    if (abs(zi) <= bigH) then
       polyk_new = polyk
    elseif (abs(zi) <= 2.0*bigH) then
       polyk_new = polyk*(1.0+99.0*(abs(zi)-bigH))
    else
       polyk_new = 100.0*polyk
    endif

    ponrhoi = polyk_new*(xi**2 + yi**2 + zi**2)**(-qfacdisc)
    spsoundi = sqrt(ponrhoi)
    if (present(tempi)) tempi = temperature_coef*gmw*ponrhoi

 case(8)
!
!--Barotropic equation of state
!
    ! variables calculated in the eos initialisation routine:
    !    fac2 = polyk*(rhocrit2/rhocrit1)**(gamma1-1.)
    !    fac3 =  fac2*(rhocrit3/rhocrit2)**(gamma2-1.)
    !    rhocritT0slope = (log10(polyk)-log10(polyk2)) &
    !                   /(log10(rhocritT)-log10(rhocrit0)))
    !
    if (rhoi < rhocritT) then
       gammai  = 1.0
       ponrhoi = polyk2
    elseif (rhoi < rhocrit0) then
       gammai  = 1.0
       ponrhoi = 10**(log10polyk2 + rhocritT0slope*(log10rhocritT-log10(rhoi))  )
    elseif (rhoi < rhocrit1) then
       gammai  = 1.0
       ponrhoi = polyk
    elseif (rhoi < rhocrit2) then
       gammai  = gamma1
       ponrhoi = polyk*(rhoi/rhocrit1)**(gamma1-1.)
    elseif (rhoi < rhocrit3) then
       gammai  = gamma2
       ponrhoi = fac2*(rhoi/rhocrit2)**(gamma2-1.)
    else
       gammai  = gamma3
       ponrhoi = fac3*(rhoi/rhocrit3)**(gamma3-1.)
    endif
    spsoundi = sqrt(gammai*ponrhoi)
    if (present(tempi)) tempi = temperature_coef*gmw*ponrhoi

 case(9)
!
!--Piecewise Polytropic equation of state
!
    if (rhoi < rhocrit0pwp) then
       gammai  = gamma0pwp
       ponrhoi = k0pwp*rhoi**(gamma0pwp-1.)
    elseif (rhoi < rhocrit1pwp) then
       gammai  = gamma1pwp
       ponrhoi = k1pwp*rhoi**(gamma1pwp-1.)
    elseif (rhoi < rhocrit2pwp) then
       gammai  = gamma2pwp
       ponrhoi = k2pwp*rhoi**(gamma2pwp-1.)
    else
       gammai  = gamma3pwp
       ponrhoi = k3pwp*rhoi**(gamma3pwp-1.)
    endif
    spsoundi = sqrt(gammai*ponrhoi)
    if (present(tempi)) tempi = temperature_coef*gmw*ponrhoi

 case(10)
!
!--MESA eos
!
    cgsrhoi = rhoi * unit_density
    cgseni  = eni * unit_ergg
    call get_eos_pressure_temp_gamma1_mesa(cgsrhoi,cgseni,cgspresi,temperaturei,gam1,ierr)
    presi = cgspresi / unit_pressure

    ponrhoi  = presi / rhoi
    spsoundi = sqrt(gam1*ponrhoi)
    if (present(tempi)) tempi = temperaturei
    if (ierr /= 0) call warning('eos_mesa','extrapolating off tables')

 case(11)
!
!--isothermal eos with zero pressure
!
    ponrhoi  = 0.
    spsoundi = sqrt(polyk)
    if (present(tempi)) tempi = temperature_coef*gmw*ponrhoi

 case(12)
!
!--ideal gas plus radiation pressure
!
    if (present(tempi)) then
       temperaturei = tempi
    else
       temperaturei = -1. ! Use gas temperature as initial guess
    endif
    cgsrhoi = rhoi * unit_density
    cgseni  = eni * unit_ergg
    call get_idealplusrad_temp(cgsrhoi,cgseni,gmw,temperaturei)
    call get_idealplusrad_pres(cgsrhoi,temperaturei,gmw,cgspresi)
    call get_idealplusrad_spsoundi(cgsrhoi,cgspresi,cgseni,spsoundi)
    spsoundi = spsoundi / unit_velocity
    presi = cgspresi / unit_pressure
    ponrhoi = presi / rhoi
    if (present(tempi)) tempi = temperaturei


 case(14)
!
!--locally isothermal prescription from Farris et al. (2014) for binary system
!
    r1=sqrt((xi-xyzmh_ptmass(1,1))**2+(yi-xyzmh_ptmass(2,1))**2 + (zi-xyzmh_ptmass(3,1))**2)
    r2=sqrt((xi-xyzmh_ptmass(1,2))**2+(yi-xyzmh_ptmass(2,2))**2 + (zi-xyzmh_ptmass(3,2))**2)
!  ponrhoi=polyk*(xyzmh_ptmass(4,1)/r1+xyzmh_ptmass(4,2)/r2)**(2*qfacdisc)/(xyzmh_ptmass(4,1)+xyzmh_ptmass(4,2))**(2*qfacdisc)
    ponrhoi=polyk*(xyzmh_ptmass(4,1)/r1+xyzmh_ptmass(4,2)/r2)**(2*qfacdisc)/(xyzmh_ptmass(4,1))**(2*qfacdisc)
    spsoundi=sqrt(ponrhoi)
    if (present(tempi)) tempi = temperature_coef*gmw*ponrhoi

 case(15)
!
!--helmholtz free energy eos
!
    if (present(tempi)) then
       call eos_helmholtz_pres_sound(tempi, rhoi, ponrhoi, spsoundi, eni)
    else
       ponrhoi  = 0.
       spsoundi = 0.
       call fatal('eos','tried to call Helmholtz free energy eos without passing temperature')
    endif

 case(16)
!
!--shen eos
!
!    if (present(enei)) then
    cgsrhoi = rhoi * unit_density
    !note eni is actually tempi
    call eos_shen_NL3(cgsrhoi,eni,0.05,cgspresi,cgsspsoundi)
    spsoundi=cgsspsoundi / unit_velocity
    presi = cgspresi / unit_pressure
    ponrhoi = presi / rhoi
    if (present(tempi)) tempi = eni
!    else
!       call fatal('eos','tried to call NL3 eos without passing temperature')
!    endif

 case(19)
!
!--variable gamma
!
    if (present(gamma_local)) then
       ponrhoi  = (gamma_local-1.)*eni
       spsoundi = sqrt(gamma_local*ponrhoi)
       if (present(tempi)) tempi = temperature_coef*gmw*ponrhoi
    else
       call fatal('eos','invoking KROME to calculate local gamma but variable '&
                        'not passed in equationofstate (bad value for eos?)')
    endif

 case default
    spsoundi = 0. ! avoids compiler warnings
    ponrhoi  = 0.
    if (present(tempi)) tempi = temperature_coef*gmw*ponrhoi
    call fatal('eos','unknown equation of state')
 end select

 return
end subroutine equationofstate

!----------------------------------------------------------------
!+
!  Query function to return whether an EoS is non-ideal
!+
!----------------------------------------------------------------
logical function eos_is_non_ideal(ieos)
 integer, intent(in) :: ieos

 select case(ieos)
 case(10,12,15)
    eos_is_non_ideal = .true.
 case default
    eos_is_non_ideal = .false.
 end select

end function eos_is_non_ideal

!----------------------------------------------------------------
!+
!  query function to return the sound speed
!  (called from step for decay timescale in alpha switches)
!+
!----------------------------------------------------------------
real function get_spsound(eos_type,xyzi,rhoi,vxyzui,tempi,gammai)
 use dim, only:maxvxyzu
 integer,      intent(in)      :: eos_type
 real,         intent(in)      :: xyzi(:),rhoi
 real,         intent(inout)   :: vxyzui(:)
 real, intent(inout)   , optional    :: tempi
 real, intent(in)      , optional    :: gammai
 real :: spsoundi,ponrhoi

 if (maxvxyzu==4) then
    if (present(gammai)) then
       call equationofstate(eos_type,ponrhoi,spsoundi,rhoi,xyzi(1),xyzi(2),xyzi(3),vxyzui(4),gamma_local=gammai)
    elseif (present(tempi)) then
       call equationofstate(eos_type,ponrhoi,spsoundi,rhoi,xyzi(1),xyzi(2),xyzi(3),vxyzui(4),tempi=tempi)
    else
       call equationofstate(eos_type,ponrhoi,spsoundi,rhoi,xyzi(1),xyzi(2),xyzi(3),vxyzui(4))
    endif
 else
    call equationofstate(eos_type,ponrhoi,spsoundi,rhoi,xyzi(1),xyzi(2),xyzi(3))
 endif
 get_spsound = spsoundi

end function get_spsound

!-----------------------------------------------------------------------
!+
!  query function to return the temperature given density,
!  position and/or thermal energy
!+
!-----------------------------------------------------------------------
real function get_temperature(eos_type,xyzi,rhoi,vxyzui,gammai)
 use dim, only:maxvxyzu
 integer,      intent(in)    :: eos_type
 real,         intent(in)    :: xyzi(:),rhoi
 real,         intent(inout) :: vxyzui(:)
 real, intent(in), optional  :: gammai
 real :: spsoundi,ponrhoi

 if (maxvxyzu==4) then
    if (present(gammai)) then
       call equationofstate(eos_type,ponrhoi,spsoundi,rhoi,xyzi(1),xyzi(2),xyzi(3),vxyzui(4),gamma_local=gammai)
    else
       call equationofstate(eos_type,ponrhoi,spsoundi,rhoi,xyzi(1),xyzi(2),xyzi(3),vxyzui(4))
    endif
 else
    call equationofstate(eos_type,ponrhoi,spsoundi,rhoi,xyzi(1),xyzi(2),xyzi(3))
 endif

 get_temperature = temperature_coef*gmw*ponrhoi

end function get_temperature

#ifdef KROME
!-----------------------------------------------------------------------
!+
!  query function to return the temperature for calculations with a local
!  mean molecular weight and local adiabatic index
!+
!-----------------------------------------------------------------------
subroutine get_local_temperature(eos_type,xi,yi,zi,rhoi,gmwi,intenerg,gammai,local_temperature)
 use dim, only:maxvxyzu
 integer,      intent(in)    :: eos_type
 real,         intent(in)    :: xi,yi,zi,rhoi,gmwi,gammai
 real,         intent(inout) :: intenerg
 real,         intent(out)   :: local_temperature
 real :: spsoundi,ponrhoi

 if (maxvxyzu==4) then
    call equationofstate(eos_type,ponrhoi,spsoundi,rhoi,xi,yi,zi,eni=intenerg,gamma_local=gammai)
 else
    print *, "CHEMISTRY PROBLEM: ISOTHERMAL SETUP USED, INTERNAL ENERGY NOT STORED"
 endif
 local_temperature = temperature_coef*gmwi*ponrhoi

end subroutine get_local_temperature

!----------------------------------------------------------------------------
!+
!  query function to return the internal energyfor calculations with a local
!  mean molecular weight and local adiabatic index
!+
!----------------------------------------------------------------------------

real function get_local_u_internal(gammai, gmwi, gas_temp_local)
 real,         intent(in)    :: gammai, gmwi, gas_temp_local
 real :: ponrhoi

 ponrhoi              = gas_temp_local/(gmwi*temperature_coef)
 get_local_u_internal = ponrhoi/(gammai-1.)

end function get_local_u_internal
#endif
!-----------------------------------------------------------------------
!
!  query function to get (gas) temperature given P/rho, assuming fixed
!  mean molecular weight (gmw)
!
!-----------------------------------------------------------------------
real function get_temperature_from_ponrho(ponrho)
 real, intent(in) :: ponrho

 get_temperature_from_ponrho = temperature_coef*gmw*ponrho

end function get_temperature_from_ponrho
!-----------------------------------------------------------------------
!+
!  Get gamma for thermal energy calculations when using the
!  piecewise polytrope
!+
!-----------------------------------------------------------------------
real function gamma_pwp(rhoi)
 real, intent(in) :: rhoi

 if (rhoi < rhocrit0pwp) then
    gamma_pwp = gamma0pwp
 elseif (rhoi < rhocrit1pwp) then
    gamma_pwp = gamma1pwp
 elseif (rhoi < rhocrit2pwp) then
    gamma_pwp = gamma2pwp
 else
    gamma_pwp = gamma3pwp
 endif

end function gamma_pwp
!-----------------------------------------------------------------------
!+
!  initialise equation of state (read tables etc.)
!+
!-----------------------------------------------------------------------
subroutine init_eos(eos_type,ierr)
 use units,    only:unit_density,unit_velocity,unit_pressure
 use physcon,  only:mass_proton_cgs,kboltz
 use io,       only:error,warning
 use eos_mesa, only:init_eos_mesa
 use eos_helmholtz, only:eos_helmholtz_init
 use eos_shen, only:init_eos_shen_NL3
 use dim,      only:do_radiation

 integer, intent(in)  :: eos_type
 integer, intent(out) :: ierr
 real                 :: logrhomin,logrhomax

 ierr = 0
 logrhomin = -22.  ! for printing the EoS to file [cgs]; value is for ieos=8
 logrhomax =  -8.  ! for printing the EoS to file [cgs]; value is for ieos=8
 !
 !--Set coefficient to convert P/rho into temperature
 !  calculation will be in cgs; the mean molecular weight, gmw, will be
 !  included in the function call rather than here
 !  c_s^2 = gamma*P/rho = gamma*kT/(gmw*m_p) -> T = P/rho * (gmw*m_p)/k
 !
 temperature_coef = mass_proton_cgs/kboltz * unit_velocity**2

 select case(eos_type)
 case(6)
    !
    !--Check that if using ieos=6, then isink is set properly
    !
    if (isink==0) then
       call error('eos','ieos=6, but isink is not set')
       ierr = ierr_isink_not_set
       return
    endif

 case(8)
    !
    !--calculate initial variables for the barotropic equation of state
    !
    if (unit_density <= 0.) then
       ierr = ierr_units_not_set
       return
    endif

    ! Convert to code units, and calculate constants
    rhocrit0 = rhocrit0cgs/unit_density
    rhocrit1 = rhocrit1cgs/unit_density
    rhocrit2 = rhocrit2cgs/unit_density
    rhocrit3 = rhocrit3cgs/unit_density
    fac2     = polyk*(rhocrit2/rhocrit1)**(gamma1-1.)
    fac3     =  fac2*(rhocrit3/rhocrit2)**(gamma2-1.)

    ! verify that the rhocrit's are in the correct order
    call verify_less_than(ierr,rhocrit0,rhocrit1)
    call verify_less_than(ierr,rhocrit1,rhocrit2)
    call verify_less_than(ierr,rhocrit2,rhocrit3)
    ! Calculate values for the first transition region (no transition if drhocrit0=0)
    if (polyk < tiny(polyk) .or. polyk2 < tiny(polyk2)) drhocrit0 = 0.0

    if (drhocrit0 > 0.0) then
       rhocritT       = rhocrit0*(1.0-drhocrit0)
       log10polyk2    = log10(polyk2)
       log10rhocritT  = log10(rhocritT)
       rhocritT0slope = (log10(polyk)-log10(polyk2)) /(log10(rhocritT)-log10(rhocrit0))
    else
       rhocritT       = rhocrit0  ! moving the transition boundary to rhocrit0
       rhocrit0       = 0.0       ! removing the valid threshhold to enter the transition region
       log10polyk2    = 0.0
       log10rhocritT  = 0.0
       rhocritT0slope = 0.0
    endif

    ! Reset rhocrit0 if a warm medium is not defined
    if (rhocrit0cgs > 0.0 .and. polyk2 < tiny(polyk2)) then
       call warning('init_eos','warm medium defined by critical density rho0 but not polyk2.  Resetting rho0 = 0.')
       drhocrit0   = 0.0
       rhocritT    = 0.0
       rhocrit0    = 0.0
       rhocrit0cgs = 0.0
    endif

 case(9)
    !
    !--calculate initial variables for the piecewise polytrope equation of state
    !
    if (unit_density <= 0.0 .or. unit_pressure<=0.0) then
       ierr = ierr_units_not_set
       return
    endif
    rhocrit0pwp = rhocrit0pwpcgs/unit_density
    rhocrit1pwp = rhocrit1pwpcgs/unit_density
    rhocrit2pwp = rhocrit2pwpcgs/unit_density
    p1pwp       = p1pwpcgs/unit_pressure
    k1pwp       = p1pwp/rhocrit1pwp**gamma1pwp
    k2pwp       = p1pwp/rhocrit1pwp**gamma2pwp
    p2pwp       = k2pwp*rhocrit2pwp**gamma2pwp
    k3pwp       = p2pwp/rhocrit2pwp**gamma3pwp
    k0pwp       = k1pwp/(rhocrit0pwp**(gamma0pwp-gamma1pwp))
    p0pwp       = k0pwp*rhocrit0pwp**gamma0pwp
    !
    ! for testing the EoS
    logrhomin = 10.  ! for testing the EoS [cgs]
    logrhomax = 20.  ! for testing the EoS [cgs]

 case(10)
    !
    !--MESA EoS initialisation
    !
    write(*,'(1x,a,f7.5,a,f7.5)') 'Initialising MESA EoS with X = ',X_in,', Z = ',Z_in
    call init_eos_mesa(X_in,Z_in,ierr)
    if (do_radiation .and. ierr==0) then
       call error('eos','ieos=10, cannot use eos with radiation, will double count radiation pressure')
       ierr=ierr_option_conflict !return error if using radiation and mesa EOS, shouldn't use mesa eos, as it will double count rad pres
    endif

 case(12)
    !
    ! ideal plus radiation
    !
    write(*,'(1x,a,f7.5)') 'Initialising ideal plus radiation EoS with mu = ',gmw
    if (do_radiation) then
       call error('eos','ieos=12, cannot use eos with radiation, will double count radiation pressure')
       ierr = ierr_option_conflict
    endif

 case(15)

    call eos_helmholtz_init(ierr)

 case(16)

    call init_eos_shen_NL3(ierr)

 end select
 done_init_eos = .true.

 if (do_radiation .and. iopacity_type==1) call init_eos_mesa(X_in,Z_in,ierr)

end subroutine init_eos

!-----------------------------------------------------------------------
!+
!  The default piecewise polytrope options, as per Read et al (2009)
!  The unlisted values are common to all options; all values are in cgs
!  The array is
!  pw(i,:) = (/ prescrit,gamma1,gamma2,gamma3 /)
!  pw(:,j) = (/ ARP3,SLy,MS1,ENG/)
!+
!-----------------------------------------------------------------------
subroutine init_eos_9(EOSopt)
 integer, parameter :: numparam =  4 ! number of parameters governing the piecewise polytrope
 integer, intent(in) :: EOSopt
 real :: pw(maxEOSopt,numparam)
 !
 ! Define the default options
 !
 pw(1,:)  = (/ 10**34.392, 3.166, 3.573, 3.281 /)
 pw(2,:)  = (/ 10**34.384, 3.005, 2.988, 2.851 /)
 pw(3,:)  = (/ 10**34.858, 3.224, 3.033, 1.325 /)
 pw(4,:)  = (/ 10**34.437, 3.514, 3.130, 3.168 /)
 !
 ! Choose the default option
 !
 p1pwpcgs  = pw(EOSopt,1)
 gamma1pwp = pw(EOSopt,2)
 gamma2pwp = pw(EOSopt,3)
 gamma3pwp = pw(EOSopt,4)

end subroutine init_eos_9

!-----------------------------------------------------------------------
!+
!  finish equation of state
!+
!-----------------------------------------------------------------------
subroutine finish_eos(eos_type,ierr)
 use eos_mesa, only: finish_eos_mesa

 integer, intent(in)  :: eos_type
 integer, intent(out) :: ierr

 ierr = 0

 select case(eos_type)
 case(10)
    !
    !--MESA EoS deallocation
    !
    call finish_eos_mesa
 end select
 done_init_eos=.false.

end subroutine finish_eos

!-----------------------------------------------------------------------
!+
!  verify that val1 < val2
!+
!-----------------------------------------------------------------------
subroutine verify_less_than(ierr,val1,val2)
 use io, only: error
 integer, intent(inout) :: ierr
 real,    intent(in)    :: val1,val2

 if (val1 > val2) then
    ierr = ierr + 1
    call error('eos','incorrect ordering of rhocrit')
 endif

end subroutine verify_less_than
!-----------------------------------------------------------------------
!+
!  allow the user to print the eos to file
!+
!-----------------------------------------------------------------------
subroutine print_eos_to_file(logrhomin,logrhomax,unit_density,unit_velocity)
 use io,               only: iuniteos
 real,         intent(in) :: logrhomin,logrhomax
 real(kind=8), intent(in) :: unit_density,unit_velocity
 integer,      parameter  :: nlogrho   = 1000
 real                     :: rho,drho,ponrhoi,spsoundi,dummy,temperaturei
 integer                  :: i
 !
 !--Open file
 !
 open(unit=iuniteos,file="EOS.dat",form='formatted',status='replace')
 write(iuniteos,'("# Equation of state properties; all values in cgs")')
 write(iuniteos,"('#',5(1x,'[',i2.2,1x,a11,']',2x))") &
       1,'rho', &
       2,'P', &
       3,'P/rho', &
       4,'c_s', &
       5,'T'

 dummy = 0.0  ! initialise to avoid compiler warning
 drho  = (logrhomax - logrhomin)/float(nlogrho)
 do i = 1,nlogrho
    rho = 10**(logrhomin +(i-1)*drho)/unit_density
    call equationofstate(ieos,ponrhoi,spsoundi,rho,dummy,dummy,dummy)
    temperaturei = get_temperature_from_ponrho(ponrhoi)
    write(iuniteos,'(5(1pe18.10,1x))') &
       rho*unit_density, ponrhoi*unit_velocity**2*rho*unit_density, &
       ponrhoi*unit_velocity**2, spsoundi*unit_velocity**2, temperaturei
 enddo
 close(iuniteos)

end subroutine print_eos_to_file
!-----------------------------------------------------------------------
!+
!  writes equation of state options to the input file
!+
!-----------------------------------------------------------------------
subroutine write_options_eos(iunit)
 use infile_utils, only:write_inopt
 use eos_helmholtz, only:eos_helmholtz_write_inopt
 integer, intent(in) :: iunit

 write(iunit,"(/,a)") '# options controlling equation of state'
 call write_inopt(ieos,'ieos','eqn of state (1=isoth;2=adiab;3=locally iso;8=barotropic)',iunit)
#ifndef KROME
 call write_inopt(gmw,'mu','mean molecular weight',iunit)
#endif
 select case(ieos)
 case(8)
    call write_inopt(drhocrit0,  'drhocrit','transition size between rhocrit0 & 1 (fraction of rhocrit0; barotropic eos)',iunit)
    call write_inopt(rhocrit0cgs,'rhocrit0','critical density 0 in g/cm^3 (barotropic eos)',iunit)
    call write_inopt(rhocrit1cgs,'rhocrit1','critical density 1 in g/cm^3 (barotropic eos)',iunit)
    call write_inopt(rhocrit2cgs,'rhocrit2','critical density 2 in g/cm^3 (barotropic eos)',iunit)
    call write_inopt(rhocrit3cgs,'rhocrit3','critical density 3 in g/cm^3 (barotropic eos)',iunit,exp=.true.)
    call write_inopt(gamma1,'gamma1','adiabatic index 1 (barotropic eos)',iunit)
    call write_inopt(gamma2,'gamma2','adiabatic index 2 (barotropic eos)',iunit)
    call write_inopt(gamma3,'gamma3','adiabatic index 3 (barotropic eos)',iunit)
 case(9)
    call write_inopt(rhocrit0pwpcgs,'rhocrit0pwp','critical density 0 in g/cm^3 (piecewise polytropic eos)',iunit)
    call write_inopt(rhocrit1pwpcgs,'rhocrit1pwp','critical density 1 in g/cm^3 (piecewise polytropic eos)',iunit)
    call write_inopt(rhocrit2pwpcgs,'rhocrit2pwp','critical density 2 in g/cm^3 (piecewise polytropic eos)',iunit,exp=.true.)
    call write_inopt(gamma0pwp,'gamma0pwp','adiabatic index 0 (piecewise polytropic eos)',iunit)
    call write_inopt(gamma1pwp,'gamma1pwp','adiabatic index 1 (piecewise polytropic eos)',iunit)
    call write_inopt(gamma2pwp,'gamma2pwp','adiabatic index 2 (piecewise polytropic eos)',iunit)
    call write_inopt(gamma3pwp,'gamma3pwp','adiabatic index 3 (piecewise polytropic eos)',iunit)
    call write_inopt(p1pwpcgs,'p1pwp','pressure at cutoff density rhocrit1pwp (piecewise polytropic eos)',iunit)
 case(10)
    call write_inopt(X_in,'X','hydrogen mass fraction',iunit)
    call write_inopt(Z_in,'Z','metallicity',iunit)
 case(15) ! helmholtz eos
    call eos_helmholtz_write_inopt(iunit)
 end select

end subroutine write_options_eos

!-----------------------------------------------------------------------
!+
!  reads equation of state options from the input file
!+
!-----------------------------------------------------------------------
subroutine read_options_eos(name,valstring,imatch,igotall,ierr)
 use io,            only:fatal
 use eos_helmholtz, only:eos_helmholtz_set_relaxflag
 character(len=*), intent(in)  :: name,valstring
 logical,          intent(out) :: imatch,igotall
 integer,          intent(out) :: ierr
 integer,          save        :: ngot  = 0
 character(len=30), parameter  :: label = 'read_options_eos'
 integer :: tmp

 imatch  = .true.
 select case(trim(name))
 case('ieos')
    read(valstring,*,iostat=ierr) ieos
    ngot = ngot + 1
    if (ieos <= 0 .or. ieos > maxeos) call fatal(label,'equation of state choice out of range')
 case('mu')
    read(valstring,*,iostat=ierr) gmw
    ! not compulsory to read in
    if (gmw <= 0.)  call fatal(label,'mu <= 0')
 case('drhocrit')
    read(valstring,*,iostat=ierr) drhocrit0
    if (drhocrit0 < 0.)  call fatal(label,'drhocrit0 < 0: Negative transition region is nonsense')
    if (drhocrit0 > 1.)  call fatal(label,'drhocrit0 > 1: Too large of transition region')
    ngot = ngot + 1
 case('rhocrit0')
    read(valstring,*,iostat=ierr) rhocrit0cgs
    ! if (rhocrit0cgs <= 0.) call fatal(label,'rhocrit0 <= 0')  ! This region can be 0 if the warm medium is undefined
    ngot = ngot + 1
 case('rhocrit1')
    read(valstring,*,iostat=ierr) rhocrit1cgs
    if (rhocrit1cgs <= 0.) call fatal(label,'rhocrit1 <= 0')
    ngot = ngot + 1
 case('rhocrit2')
    read(valstring,*,iostat=ierr) rhocrit2cgs
    if (rhocrit2cgs <= 0.) call fatal(label,'rhocrit2 <= 0')
    ngot = ngot + 1
 case('rhocrit3')
    read(valstring,*,iostat=ierr) rhocrit3cgs
    if (rhocrit3cgs <= 0.) call fatal(label,'rhocrit3 <= 0')
    ngot = ngot + 1
 case('gamma1')
    read(valstring,*,iostat=ierr) gamma1
    if (gamma1 < 1.) call fatal(label,'gamma1 < 1.0')
    ngot = ngot + 1
 case('gamma2')
    read(valstring,*,iostat=ierr) gamma2
    if (gamma2 < 1.) call fatal(label,'gamma2 < 1.0')
    ngot = ngot + 1
 case('gamma3')
    read(valstring,*,iostat=ierr) gamma3
    if (gamma3 < 1.) call fatal(label,'gamma3 < 1.0')
    ngot = ngot + 1
 case('rhocrit0pwp')
    read(valstring,*,iostat=ierr) rhocrit0pwpcgs
    if (rhocrit0pwpcgs <= 0.) call fatal(label,'rhocrit0pwp <= 0')
    ngot = ngot + 1
 case('rhocrit1pwp')
    read(valstring,*,iostat=ierr) rhocrit1pwpcgs
    if (rhocrit1pwpcgs <= 0.) call fatal(label,'rhocrit1pwp <= 0')
    ngot = ngot + 1
 case('rhocrit2pwp')
    read(valstring,*,iostat=ierr) rhocrit2pwpcgs
    if (rhocrit2pwpcgs <= 0.) call fatal(label,'rhocrit2pwp <= 0')
    ngot = ngot + 1
 case('gamma0pwp')
    read(valstring,*,iostat=ierr) gamma0pwp
    if (gamma0pwp <= 0.) call fatal(label,'gamma0pwp < 1.0')
    ngot = ngot + 1
 case('gamma1pwp')
    read(valstring,*,iostat=ierr) gamma1pwp
    if (gamma1pwp < 1.) call fatal(label,'gamma1pwp < 1.0')
    ngot = ngot + 1
 case('gamma2pwp')
    read(valstring,*,iostat=ierr) gamma2pwp
    if (gamma2pwp < 1.) call fatal(label,'gamma2pwp < 1.0')
    ngot = ngot + 1
 case('gamma3pwp')
    read(valstring,*,iostat=ierr) gamma3pwp
    if (gamma3pwp < 1.) call fatal(label,'gamma3pwp < 1.0')
    ngot = ngot + 1
 case('p1pwp')
    read(valstring,*,iostat=ierr) p1pwpcgs
    if (p1pwpcgs <= 0.) call fatal(label,'p1pwp <= 0.0')
    ngot = ngot + 1
 case('X')
    read(valstring,*,iostat=ierr) X_in
    if (X_in <= 0.) call fatal(label,'X <= 0.0')
    ngot = ngot + 1
 case('Z')
    read(valstring,*,iostat=ierr) Z_in
    if (Z_in <= 0.) call fatal(label,'Z <= 0.0')
    ngot = ngot + 1
 case('relaxflag')
    ! ideally would like this to be self-contained within eos_helmholtz,
    ! but it's a bit of a pain and this is easy
    read(valstring,*,iostat=ierr) tmp
    call eos_helmholtz_set_relaxflag(tmp)
    ngot = ngot + 1
 case default
    imatch = .false.
 end select

 !--make sure we have got all compulsory options (otherwise, rewrite input file)
 if (ieos==8) then
    igotall = (ngot >= 9)
 elseif (ieos==9) then
    igotall = (ngot >= 9)
 else
    igotall = (ngot >= 1)
 endif

end subroutine read_options_eos

!----------------------------------------------------------------
!+
!  subroutine sets polyk based on utherm/positions
!  read from an sphNG dump file
!+
!----------------------------------------------------------------
subroutine setpolyk(eos_type,iprint,utherm,xyzhi,npart)
 use part, only:xyzmh_ptmass
 integer, intent(in) :: eos_type,iprint
 real,    intent(in) :: utherm(:)
 real,    intent(in) :: xyzhi(:,:)
 integer, intent(in) :: npart
 integer :: ipart
 real :: r2,polykalt

 !-- pick a random particle from which to extract polyk
 ipart = npart/2

 select case(eos_type)
 case(1,8)
!
!--isothermal eos
!
    polykalt = 2./3.*utherm(ipart)
    !--check all other utherms identical
    if (any(utherm(1:npart) /= utherm(ipart))) then
       write(iprint,*) 'WARNING! different utherms but run is isothermal'
    endif

 case(2)
!
!--adiabatic/polytropic eos
!  this routine is ONLY called if utherm is NOT stored, so polyk matters
!
    write(iprint,*) 'Using polytropic equation of state, gamma = ',gamma
    polykalt = 2./3.*utherm(ipart)
    if (gamma <= 1.00000001) then
       stop 'silly to use gamma==1 without using isothermal eos'
    endif

 case(3)
!
!--locally isothermal disc as in Lodato & Pringle (2007)
!   cs = cs_0*R^(-q) -- polyk is cs^2, so this is (R^2)^(-q)
!
    r2 = xyzhi(1,ipart)*xyzhi(1,ipart) + xyzhi(2,ipart)*xyzhi(2,ipart) &
       + xyzhi(3,ipart)*xyzhi(3,ipart)
    polykalt = 2./3.*utherm(ipart)*r2**qfacdisc

 case(6)
!
!--locally isothermal disc as in Lodato & Pringle (2007), centered on specified sink particle
!   cs = cs_0*R^(-q) -- polyk is cs^2, so this is (R^2)^(-q)
!
    r2 = (xyzhi(1,ipart)-xyzmh_ptmass(1,isink))**2 + &
         (xyzhi(2,ipart)-xyzmh_ptmass(2,isink))**2 + &
         (xyzhi(3,ipart)-xyzmh_ptmass(3,isink))**2

    polykalt = 2./3.*utherm(ipart)*r2**qfacdisc
 case default
!
!--don't die in this routine as it can be called from readdump
!  (ie. not necessarily as part of a run)
!
    write(iprint,*) ' WARNING! unknown equation of state in setpolyk'
    polykalt = polyk

 end select

 if (diff(polykalt,polyk)) then
    write(iprint,*) 'WARNING! polyk set using RK2 in dump differs from that set using thermal energy'
    write(iprint,*) 'using polyk = ',polykalt, ' (from RK2 = ',polyk,')'
 endif
 polyk = polykalt
!
!--warn if polyk is zero, die if negative
!
 if (polyk < 0.) then
    write(iprint,*) 'ERROR: polyk < 0 in setting equation of state'
    stop
 elseif (polyk < tiny(polyk)) then
    write(iprint,*) 'WARNING: polyk = 0 in equation of state'
 endif

end subroutine setpolyk
!----------------------------------------------------------------
!+
!  small utility returns whether two real numbers differ
!+
!----------------------------------------------------------------
logical pure function diff(r1,r2)
 real, intent(in) :: r1,r2

 diff = abs(r1-r2) > tiny(r1)

end function diff

!----------------------------------------------------------------
!+
!  prints equation of state info in the run header
!+
!----------------------------------------------------------------

subroutine eosinfo(eos_type,iprint)
 use dim,           only:maxvxyzu,gr
 use io,            only:fatal
 use units,         only:unit_density, unit_velocity
 use eos_helmholtz, only:eos_helmholtz_eosinfo
 integer, intent(in) :: eos_type,iprint
 real, parameter     :: uthermcheck = 3.14159, rhocheck = 23.456
 character(len=14)   :: cu
 character(len=25)   :: baro

 select case(eos_type)
 case(1,11)
    write(iprint,"(/,a,f10.6)") ' Isothermal equation of state:     cs^2 = ',polyk
    if (eos_type==11) write(iprint,*) ' (ZERO PRESSURE) '
 case(2)
    if (use_entropy) then
       write(iprint,"(/,a,f10.6,a,f10.6)") ' Adiabatic equation of state (evolving ENTROPY): polyk = ',polyk,' gamma = ',gamma
!
!--run a unit test on the en-> utherm and utherm-> en conversion utilities
!
       write(iprint,"(a)",ADVANCE='NO') ' checking utherm -> entropy -> utherm conversion ...'
       if (abs(utherm(en_from_utherm(uthermcheck,rhocheck),rhocheck)-uthermcheck) > epsilon(uthermcheck)) then
          call fatal('eosinfo','failed consistency check in eos: utherm0 -> entropy -> utherm  /=  utherm0')
       elseif (abs(en_from_utherm(utherm(uthermcheck,rhocheck),rhocheck)-uthermcheck) > epsilon(uthermcheck)) then
          call fatal('eosinfo','failed consistency check in eos: entropy0 -> utherm -> entropy  /=  entropy0')
       else
          write(iprint,*) 'OK'
       endif
    elseif (maxvxyzu >= 4) then
       if (gr) then
          write(iprint,"(/,a,f10.6)") ' Adiabatic equation of state with gamma = ',gamma
       else
          write(iprint,"(/,a,f10.6)") ' Adiabatic equation of state (evolving UTHERM): P = (gamma-1)*rho*u, gamma = ',gamma
       endif
    else
       write(iprint,"(/,a,f10.6,a,f10.6)") ' Polytropic equation of state: P = ',polyk,'*rho^',gamma
    endif
 case(3)
    write(iprint,"(/,a,f10.6,a,f10.6)") ' Locally isothermal eq of state (R_sph): cs^2_0 = ',polyk,' qfac = ',qfacdisc
 case(6)
    write(iprint,"(/,a,i2,a,f10.6,a,f10.6)") ' Locally (on sink ',isink, &
          ') isothermal eos (R_sph): cs^2_0 = ',polyk,' qfac = ',qfacdisc
 case(8)
    write(baro,"(a)") ' Barotropic eq of state: '
    write(cu,  "(a)") ' code units = '
    write(iprint,"(a)") ' '
    if (polyk2 > 0.0) then
       write(iprint,"(/,2a,2(es10.3,a))") baro, 'cs_ld            = ',sqrt(polyk2),cu,sqrt(polyk2)*unit_velocity,' cm/s'
    endif
    write(iprint,"(  2a,2(es10.3,a))")    baro, 'cs               = ',sqrt(polyk), cu,sqrt(polyk)*unit_velocity, ' cm/s'
    if (drhocrit0 > 0.0) then
       write(iprint,"(  2a,2(es10.3,a))") baro, 'rhocritT == rhoT = ',rhocritT,    cu,rhocritT*unit_density,     ' g/cm^3'
       write(iprint,"(  2a,2(es10.3,a))") baro, 'rhocrit0 == rho0 = ',rhocrit0,    cu,rhocrit0*unit_density,     ' g/cm^3'
    else
       if (rhocritT > 0.0) then
          write(iprint,"(2a,2(es10.3,a))")baro, 'rhocrit0 == rho0 = ',rhocritT,    cu,rhocritT*unit_density,     ' g/cm^3'
       endif
    endif

    write(iprint,"(  2a,2(es10.3,a))")    baro, 'rhocrit1 == rho1 = ',rhocrit1,    cu,rhocrit1*unit_density,     ' g/cm^3'
    write(iprint,"(  2a,2(es10.3,a))")    baro, 'rhocrit2 == rho2 = ',rhocrit2,    cu,rhocrit2*unit_density,     ' g/cm^3'
    write(iprint,"(  2a,2(es10.3,a))")    baro, 'rhocrit3 == rho3 = ',rhocrit3,    cu,rhocrit3*unit_density,     ' g/cm^3'
    write(iprint,"(a)")                   baro
    if (drhocrit0 > 0.0) then
       write(iprint,"(2a,53x,a)")         baro, 'P = cs_ld*rho','for         rho < rhoT'
       write(iprint,"(2a,11x,a)")         baro, 'P = 10**(log10(cs_ld**2) + M*(log10(rhoT)-log10(rho)))',' for rhoT <= rho < rho0'
    else
       if (polyk2 > 0.0) then
          write(iprint,"(2a,53x,a)")      baro, 'P = cs_ld*rho','for         rho < rho0'
       endif
    endif
    if (polyk2 > 0.0) then
       write(iprint,"(2a,56x,a)")         baro, 'P = cs*rho','for rho0 <= rho < rho1'
    else
       write(iprint,"(2a,56x,a)")         baro, 'P = cs*rho','for         rho < rho1'
    endif
    write(iprint,"(2a,f5.3,37x,a)")       baro, 'P = cs*rho1*(rho /rho1)^',gamma1,'for rho1 <= rho < rho2'
    write(iprint,"(a,2(a,f5.3),18x,a)")   baro, 'P = cs*rho1*(rho2/rho1)^',gamma1,'*(rho /rho2)^',gamma2,' for rho2 <= rho < rho3'
    write(iprint,"(a,3(a,f5.3),a)")       baro, 'P = cs*rho1*(rho2/rho1)^',gamma1,'*(rho3/rho2)^',gamma2, &
                                                                                  '*(rho /rho3)^',gamma3,' for rho3 <= rho'
 case(9)
    write(iprint,"(/,a,3(es10.3),a,4(es10.3))") ' Piecewise polytropic eq of state (code units) : rhocrit = '&
                                                 ,rhocrit0pwp,rhocrit1pwp,rhocrit2pwp, '; K = ',k0pwp,k1pwp,k2pwp,k3pwp
    write(iprint,"(  a,3(es10.3)            )") ' Piecewise polytropic eq of state (g/cm^3)     : rhocrit = '&
                                                 ,rhocrit0pwp*unit_density,rhocrit1pwp*unit_density,rhocrit2pwp*unit_density
 case(15)
    call eos_helmholtz_eosinfo(iprint)

 end select
 write(iprint,*)

 return
end subroutine eosinfo

!----------------------------------------------------------------
!+
!  the following two functions transparently handle evolution
!  of the entropy instead of the thermal energy
!+
!----------------------------------------------------------------
real function utherm(en,rho)
 real, intent(in) :: en, rho
 real :: gamm1

 if (use_entropy) then
    gamm1 = gamma - 1.
    if (gamm1 > tiny(gamm1)) then
       utherm = (en/gamm1)*rho**gamm1
    else
       stop 'gamma=1 using entropy evolution'
    endif
 else
    utherm = en
 endif

 return
end function utherm

!----------------------------------------------------------------
!+
!  function to transparently handle evolution of the entropy
!  instead of the thermal energy
!+
!----------------------------------------------------------------
real function en_from_utherm(utherm,rho)
 real, intent(in) :: utherm, rho
 real :: gamm1

 if (use_entropy) then
    gamm1 = gamma - 1.
    if (gamm1 > tiny(gamm1)) then
       en_from_utherm = gamm1*utherm*rho**(1.-gamma)
    else
       stop 'gamma=1 using entropy evolution'
    endif
 else
    en_from_utherm = utherm
 endif

 return
end function en_from_utherm

!----------------------------------------------------------------
!+
!  Get recombination energy (per unit mass) assumming complete
!  ionisation
!+
!----------------------------------------------------------------
subroutine calc_rec_ene(XX,YY,e_rec)
 real, intent(in)  :: XX, YY
 real, intent(out) :: e_rec
 real              :: e_H2,e_HI,e_HeI,e_HeII
 real, parameter   :: e_ion_H2   = 1.312d13, & ! ionisation energies in erg/mol
                      e_ion_HI   = 4.36d12, &
                      e_ion_HeI  = 2.3723d13, &
                      e_ion_HeII = 5.2505d13

 ! XX     : Hydrogen mass fraction
 ! YY     : Helium mass fraction
 ! e_rec  : Total ionisation energy due to H2, HI, HeI, and HeII

 e_H2   = 0.5 * XX * e_ion_H2
 e_HI   = XX * e_ion_HI
 e_HeI  = 0.25 * YY * e_ion_HeI
 e_HeII = 0.25 * YY * e_ion_HeII
 e_rec  = e_H2 + e_HI + e_HeI + e_HeII

end subroutine calc_rec_ene

!----------------------------------------------------------------
!+
!  Calculate temperature and specific internal energy from
!  pressure and density, assuming inputs are in cgs units
!+
!----------------------------------------------------------------
subroutine calc_temp_and_ene(rho,pres,ene,temp,ierr,guesseint)
 use physcon,          only:kb_on_mh
 use eos_idealplusrad, only:get_idealgasplusrad_tempfrompres,get_idealplusrad_enfromtemp
 use eos_mesa,         only:get_eos_eT_from_rhop_mesa
 real, intent(in)           :: rho,pres
 real, intent(inout)        :: ene,temp
 real, intent(in), optional :: guesseint
 integer, intent(out)       :: ierr

 ierr = 0
 select case(ieos)
 case(2) ! Adiabatic/polytropic EoS
    temp = pres / (rho * kb_on_mh) * gmw
    ene = pres / ( (gamma-1.) * rho)
 case(12) ! Ideal plus rad. EoS
    call get_idealgasplusrad_tempfrompres(pres,rho,gmw,temp)
    call get_idealplusrad_enfromtemp(rho,temp,gmw,ene)
 case(10) ! MESA-like EoS
    call get_eos_eT_from_rhop_mesa(rho,pres,ene,temp,guesseint)
 case default
    ierr = 1
 end select

end subroutine calc_temp_and_ene

!-----------------------------------------------------------------------
!+
!  Calculates specific entropy (gas + radiation + recombination)
!  up to an additive integration constant, from density and pressure.
!+
!-----------------------------------------------------------------------
function entropy(rho,pres,ientropy,ierr)
 use io,                only:fatal
 use physcon,           only:radconst,kb_on_mh
 use eos_idealplusrad,  only:get_idealgasplusrad_tempfrompres
 use eos_mesa,          only:get_eos_eT_from_rhop_mesa
 use mesa_microphysics, only:getvalue_mesa
 real, intent(in)               :: rho,pres
<<<<<<< HEAD
 integer, intent(in)            :: ientropy
 integer, intent(out), optional :: ierr
=======
 integer, intent(out), optional :: ierr,ientropy
>>>>>>> c43beeb8
 real                           :: inv_mu,entropy,logentropy,temp,eint

 if (present(ierr)) ierr=0
 inv_mu = 1/gmw

 select case(ientropy)
 case(1) ! Include only gas entropy (up to additive constants)
<<<<<<< HEAD
     temp = pres * gmw / (rho * kb_on_mh)
     entropy = kb_on_mh * inv_mu * log(temp**1.5/rho)

 case(2) ! Include both gas and radiation entropy (up to additive constants)
     temp = pres * gmw / (rho * kb_on_mh) ! Guess for temp
     call get_idealgasplusrad_tempfrompres(pres,rho,gmw,temp) ! First solve for temp from rho and pres
     entropy = kb_on_mh * inv_mu * log(temp**1.5/rho) + 4.*radconst*temp**3 / (3.*rho)
 
 case(3) ! Get entropy from MESA tables if using MESA EoS
     if (ieos /= 10) call fatal('eos','Using MESA tables to calculate S from rho and pres, but not using MESA EoS')
     call get_eos_eT_from_rhop_mesa(rho,pres,eint,temp)

     ! Get entropy from rho and eint from MESA tables
     if (present(ierr)) then
        call getvalue_mesa(rho,eint,9,logentropy,ierr)
     else
        call getvalue_mesa(rho,eint,9,logentropy)
     endif
     entropy = 10.d0**logentropy

 case default
     call fatal('eos','Unknown ientropy (can only be 1, 2, or 3)')
 end select
  
end function entropy


!-----------------------------------------------------------------------
!+
!  Calculate density given pressure and entropy using Newton-Raphson
!  method
!+
!-----------------------------------------------------------------------
subroutine get_rho_from_p_s(pres,S,rho,rhoguess,ientropy)
 use physcon, only:kb_on_mh
 real, intent(in)    :: pres,S,rhoguess
 real, intent(inout) :: rho
 real(kind=8)        :: corr,dSdsrho,S_plus_dS,srho_plus_dsrho,srho
 real, parameter     :: eoserr=1d-9,dfac=1d-12
 integer, intent(in) :: ientropy
 ! We apply the Newton-Raphson method directly to rho^1/2 ("srho") instead
 ! of rho since S(rho) cannot take a negative argument.
 srho = sqrt(rhoguess) ! Initial guess
 corr = huge(corr);
 do while (abs(corr) > eoserr*abs(srho))
    ! First calculate dS/dsrho
    srho_plus_dsrho = srho * (1. + dfac)
    S_plus_dS = entropy(srho_plus_dsrho**2, pres, ientropy)
    dSdsrho = (S_plus_dS - entropy(srho**2,pres,ientropy)) / (srho_plus_dsrho - srho)
    corr = ( entropy(srho**2,pres,ientropy) - S ) / dSdsrho
    srho = srho - corr
 enddo
 rho = srho**2
 return
end subroutine get_rho_from_p_s
=======
    temp = pres * gmw / (rho * kb_on_mh)
    entropy = kb_on_mh * inv_mu * log(temp**1.5/rho)

 case(2) ! Include both gas and radiation entropy (up to additive constants)
    temp = pres * gmw / (rho * kb_on_mh) ! Guess for temp
    call get_idealgasplusrad_tempfrompres(pres,rho,gmw,temp) ! First solve for temp from rho and pres
    entropy = kb_on_mh * inv_mu * log(temp**1.5/rho) + 4.*radconst*temp**3 / (3.*rho)

 case(3) ! Get entropy from MESA tables if using MESA EoS
    if (ieos /= 10) call fatal('eos','Using MESA tables to calculate S from rho and pres, but not using MESA EoS')
    call get_eos_eT_from_rhop_mesa(rho,pres,eint,temp)

    ! Get entropy from rho and eint from MESA tables
    if (present(ierr)) then
       call getvalue_mesa(rho,eint,9,logentropy,ierr)
    else
       call getvalue_mesa(rho,eint,9,logentropy)
    endif
    entropy = 10.d0**logentropy

 case default
    entropy = 0.
    call fatal('eos','Unknown ientropy (can only be 1, 2, or 3)')
 end select

end function entropy
>>>>>>> c43beeb8

end module eos<|MERGE_RESOLUTION|>--- conflicted
+++ resolved
@@ -1278,12 +1278,8 @@
  use eos_mesa,          only:get_eos_eT_from_rhop_mesa
  use mesa_microphysics, only:getvalue_mesa
  real, intent(in)               :: rho,pres
-<<<<<<< HEAD
  integer, intent(in)            :: ientropy
  integer, intent(out), optional :: ierr
-=======
- integer, intent(out), optional :: ierr,ientropy
->>>>>>> c43beeb8
  real                           :: inv_mu,entropy,logentropy,temp,eint
 
  if (present(ierr)) ierr=0
@@ -1291,7 +1287,6 @@
 
  select case(ientropy)
  case(1) ! Include only gas entropy (up to additive constants)
-<<<<<<< HEAD
      temp = pres * gmw / (rho * kb_on_mh)
      entropy = kb_on_mh * inv_mu * log(temp**1.5/rho)
 
@@ -1347,33 +1342,5 @@
  rho = srho**2
  return
 end subroutine get_rho_from_p_s
-=======
-    temp = pres * gmw / (rho * kb_on_mh)
-    entropy = kb_on_mh * inv_mu * log(temp**1.5/rho)
-
- case(2) ! Include both gas and radiation entropy (up to additive constants)
-    temp = pres * gmw / (rho * kb_on_mh) ! Guess for temp
-    call get_idealgasplusrad_tempfrompres(pres,rho,gmw,temp) ! First solve for temp from rho and pres
-    entropy = kb_on_mh * inv_mu * log(temp**1.5/rho) + 4.*radconst*temp**3 / (3.*rho)
-
- case(3) ! Get entropy from MESA tables if using MESA EoS
-    if (ieos /= 10) call fatal('eos','Using MESA tables to calculate S from rho and pres, but not using MESA EoS')
-    call get_eos_eT_from_rhop_mesa(rho,pres,eint,temp)
-
-    ! Get entropy from rho and eint from MESA tables
-    if (present(ierr)) then
-       call getvalue_mesa(rho,eint,9,logentropy,ierr)
-    else
-       call getvalue_mesa(rho,eint,9,logentropy)
-    endif
-    entropy = 10.d0**logentropy
-
- case default
-    entropy = 0.
-    call fatal('eos','Unknown ientropy (can only be 1, 2, or 3)')
- end select
-
-end function entropy
->>>>>>> c43beeb8
 
 end module eos