!--------------------------------------------------------------------------!
! The Phantom Smoothed Particle Hydrodynamics code, by Daniel Price et al. !
! Copyright (c) 2007-2017 The Authors (see AUTHORS)                        !
! See LICENCE file for usage and distribution conditions                   !
! http://users.monash.edu.au/~dprice/phantom                               !
!--------------------------------------------------------------------------!
!+
!  MODULE: kdtree
!
!  DESCRIPTION: This module implements the k-d tree build
!    and associated tree walking routines
!
!  REFERENCES:
!    Gafton & Rosswog (2011), MNRAS 418, 770-781
!    Benz, Bowers, Cameron & Press (1990), ApJ 348, 647-667
!
!  OWNER: Daniel Price
!
!  $Id$
!
!  RUNTIME PARAMETERS: None
!
!  DEPENDENCIES: balance, boundary, dim, domain, dtypekdtree, fastmath, io,
!    kernel, mpiderivs, mpiutils, part
!+
!--------------------------------------------------------------------------
module kdtree
 use dim,         only:maxp,ncellsmax,minpart
 use io,          only:nprocs
 use dtypekdtree, only:kdnode,ndimtree
 use part,        only:ll,iphase,xyzh_flip,iphase_flip,maxphase

 implicit none

!
!--tree parameters
!
 integer, public :: irootnode
 character(len=1), parameter, public :: labelax(3) = (/'x','y','z'/)
 integer, parameter :: maxlevelcrazy = 31
!
!--runtime options for this module
!
 real, public :: tree_accuracy = 0.5
 logical, private :: done_init_kdtree = .false.
 logical, private :: already_warned = .false.
 integer, private :: numthreads

 public :: maketree, revtree, getneigh, kdnode
#ifdef MPI
 public :: maketreeglobal
#endif
 public :: empty_tree
 public :: compute_fnode, expand_fgrav_in_taylor_series

 integer, parameter, public :: lenfgrav = 20

 integer, public :: maxlevel_indexed, maxlevel

 type kdbuildstack
    integer :: node
    integer :: parent
    integer :: level
    integer :: npnode
    real    :: xmin(ndimtree)
    real    :: xmax(ndimtree)
 end type

 integer, public  :: inoderange(2,ncellsmax+1)
 integer, public  :: inodeparts(maxp)
 real             :: xyzh_swap(maxp,4)
 integer          :: inodeparts_swap(maxp)
 integer(kind=1)  :: iphase_swap(maxphase)

 private

contains

!--------------------------------------------------------------------------------
!+
!  Routine to build the tree from scratch
!
!  Notes/To do:
!  -openMP parallelisation of maketree_stack (done - April 2013)
!  -test centre of mass vs. geometric centre based cell sizes (done - 2013)
!  -need analysis module that times (and checks) set_linklist and tree walk
!   for a given dump
!  -test bottom-up vs. top-down neighbour search
!  -should we try to store tree structure with particle arrays?
!  -need to compute centre of mass and moments for each cell on the fly (c.f. revtree?)
!  -need to implement long-range gravitational interaction (done - May 2013)
!  -implement revtree routine to update tree w/out rebuilding (done - Sep 2015)
!+
!-------------------------------------------------------------------------------
subroutine maketree(node, xyzh, np, ndim, ifirstincell, ncells, refinelevels)
 use io,   only:fatal,warning,iprint,iverbose,id
!$ use omp_lib
 type(kdnode),    intent(out)   :: node(ncellsmax+1)
 integer,         intent(in)    :: np,ndim
 real,            intent(inout) :: xyzh(4,maxp)  ! inout because of boundary crossing
 integer,         intent(out)   :: ifirstincell(ncellsmax+1)
 integer(kind=8), intent(out)   :: ncells
 integer, optional, intent(out)  :: refinelevels

 integer :: i,npnode,il,ir,istack,nl,nr,mymum
 integer :: nnode,minlevel,level
 real :: xmini(ndim),xmaxi(ndim),xminl(ndim),xmaxl(ndim),xminr(ndim),xmaxr(ndim)
 integer, parameter :: istacksize = 200
 type(kdbuildstack), save :: stack(istacksize)
 integer, save :: list(maxp)
!$omp threadprivate(stack,list)
 type(kdbuildstack) :: queue(istacksize)
!$ integer :: threadid
 integer :: npcounter
 logical :: wassplit,finished
 character(len=10) :: string

 irootnode = 1
 ifirstincell = 0

 ir = 0
 il = 0
 nl = 0
 nr = 0
 wassplit = .false.
 finished = .false.

 ! construct root node, i.e. find bounds of all particles
 call construct_root_node(np,npcounter,irootnode,ndim,xmini,xmaxi,ifirstincell,xyzh)

 if (inoderange(1,irootnode)==0 .or. inoderange(2,irootnode)==0 ) then
    call fatal('maketree','no particles or all particles dead/accreted')
 endif

! Put root node on top of stack
 ncells = 1
 maxlevel = 0
 minlevel = 31
 istack = 1

 ! maximum level where 2^k indexing can be used (thus avoiding critical sections)
 ! deeper than this we access cells via a stack as usual
 maxlevel_indexed = int(log(real(ncellsmax+1))/log(2.)) - 1

 ! default number of cells is the size of the `indexed' part of the tree
 ! this can be *increased* by building tree beyond indexed levels
 ! and is decreased afterwards according to the maximum depth actually reached
 ncells = 2**(maxlevel_indexed+1) - 1

 ! need to number of particles in node during build to allocate space for local link list
 ! this is counted above to remove dead/accreted particles
 call push_onto_stack(queue(istack),irootnode,0,0,npcounter,xmini,xmaxi,ndim)

 if (.not.done_init_kdtree) then
    ! 1 thread for serial, overwritten when using OpenMP
    numthreads = 1

    ! get number of OpenMPthreads
    !$omp parallel default(none) shared(numthreads)
    !$ numthreads = omp_get_num_threads()
    !$omp end parallel
    done_init_kdtree = .true.
 endif

 ! build using a queue to build level by level until number of nodes = number of threads
 over_queue: do while (istack  <  numthreads)
    ! if the tree finished while building the queue, then we should just return
    ! only happens for small particle numbers
    if (istack <= 0) then
       finished = .true.
       exit over_queue
    endif
    ! pop off front of queue
    call pop_off_stack(queue(1), istack, nnode, mymum, level, npnode, xmini, xmaxi, ndim)

    ! shuffle queue forward
    do i=1,istack
       queue(i) = queue(i+1)
    enddo

    ! construct node
    call construct_node(node(nnode), nnode, mymum, level, xmini, xmaxi, npnode, .true., &  ! construct in parallel
            il, ir, nl, nr, xminl, xmaxl, xminr, xmaxr, &
            ncells, ifirstincell, minlevel, maxlevel, ndim, xyzh, wassplit, list)

    if (wassplit) then ! add children to back of queue
       if (istack+2 > istacksize) call fatal('maketree',&
                                       'queue size exceeded in tree build, increase istacksize and recompile')

       istack = istack + 1
       call push_onto_stack(queue(istack),il,nnode,level+1,nl,xminl,xmaxl,ndim)
       istack = istack + 1
       call push_onto_stack(queue(istack),ir,nnode,level+1,nr,xminr,xmaxr,ndim)
    endif

 enddo over_queue

 ! fix the indices

 done: if (.not.finished) then

    ! build using a stack which builds depth first
    ! each thread grabs a node from the queue and builds its own subtree

!$omp parallel default(none) &
!$omp shared(queue) &
!$omp shared(ll, ifirstincell) &
!$omp shared(xyzh) &
!$omp shared(np, ndim) &
!$omp shared(node, ncells) &
!$omp shared(numthreads) &
!$omp shared(id) &
!$omp private(istack) &
!$omp private(nnode, mymum, level, npnode, xmini, xmaxi) &
!$omp private(ir, il, nl, nr) &
!$omp private(xminr, xmaxr, xminl, xmaxl) &
!$omp private(threadid) &
!$omp private(wassplit) &
!$omp reduction(min:minlevel) &
!$omp reduction(max:maxlevel)
!$omp do schedule(static)
    do i = 1, numthreads

       stack(1) = queue(i)
       istack = 1

       over_stack: do while(istack > 0)

          ! pop node off top of stack
          call pop_off_stack(stack(istack), istack, nnode, mymum, level, npnode, xmini, xmaxi, ndim)

          ! construct node
          call construct_node(node(nnode), nnode, mymum, level, xmini, xmaxi, npnode, .false., &  ! don't construct in parallel
              il, ir, nl, nr, xminl, xmaxl, xminr, xmaxr, &
              ncells, ifirstincell, minlevel, maxlevel, ndim, xyzh, wassplit, list)

          if (wassplit) then ! add children to top of stack
             if (istack+2 > istacksize) call fatal('maketree',&
                                       'stack size exceeded in tree build, increase istacksize and recompile')

             istack = istack + 1
             call push_onto_stack(stack(istack),il,nnode,level+1,nl,xminl,xmaxl,ndim)
             istack = istack + 1
             call push_onto_stack(stack(istack),ir,nnode,level+1,nr,xminr,xmaxr,ndim)
          endif

       enddo over_stack
    enddo
!$omp enddo
!$omp end parallel

 endif done

 ! decrease number of cells if tree is entirely within 2^k indexing limit
 if (maxlevel < maxlevel_indexed) then
    ncells = 2**(maxlevel+1) - 1
 endif
 if (maxlevel > maxlevel_indexed .and. .not.already_warned) then
    write(string,"(i10)") 2**(maxlevel-maxlevel_indexed)
    call warning('maketree','maxlevel > maxlevel_indexed: will run faster if recompiled with '// &
               'NCELLSMAX='//trim(adjustl(string))//'*maxp,',ival=maxlevel_indexed)
 endif

 if (present(refinelevels)) refinelevels = minlevel

 if (iverbose >= 2) then
    write(iprint,"(a,i10,3(a,i2))") ' maketree: nodes = ',ncells,', max level = ',maxlevel,&
       ', min leaf level = ',minlevel,' max level indexed = ',maxlevel_indexed
 endif

end subroutine maketree

!----------------------------
!+
! routine to empty the tree
!+
!----------------------------
subroutine empty_tree(node)
 type(kdnode), intent(out) :: node(:)
 integer :: i

!$omp parallel do private(i)
 do i=1,size(node)
    node(i)%xcen = 0.
    node(i)%size = 0.
    node(i)%hmax = 0.
    node(i)%leftchild = 0
    node(i)%rightchild = 0
    node(i)%parent = 0
#ifdef GRAVITY
    node(i)%mass  = 0.
    node(i)%quads = 0.
#endif
 enddo
!$omp end parallel do

end subroutine empty_tree

!---------------------------------
!+
! routine to construct root node
!+
!---------------------------------
subroutine construct_root_node(np,nproot,irootnode,ndim,xmini,xmaxi,ifirstincell,xyzh)
#ifdef PERIODIC
 use boundary, only:xmin,xmax,ymin,ymax,zmin,zmax,cross_boundary
 use domain,      only:isperiodic
#endif
#ifdef IND_TIMESTEPS
 use part, only:iphase,iactive
#endif
 use part, only:isdead_or_accreted
 integer,         intent(in)  :: np,irootnode,ndim
 integer,         intent(out) :: nproot
 real,            intent(out) :: xmini(ndim), xmaxi(ndim)
 integer,         intent(inout) :: ifirstincell(ncellsmax+1)
 real,            intent(inout) :: xyzh(4,maxp)
 integer :: i,ncross
#ifndef PERIODIC
 real    :: xminpart,yminpart,zminpart,xmaxpart,ymaxpart,zmaxpart
 real    :: xi, yi, zi

 xminpart = xyzh(1,1)
 yminpart = xyzh(2,1)
 zminpart = xyzh(3,1)
 xmaxpart = xminpart
 ymaxpart = yminpart
 zmaxpart = zminpart
#endif

 ncross = 0
 nproot = 0
 do i=1,np
    isnotdead: if (.not.isdead_or_accreted(xyzh(4,i))) then
       nproot = nproot + 1

#ifdef IND_TIMESTEPS
       if (iactive(iphase(i))) then
          inodeparts(nproot) = i  ! +ve if active
       else
          inodeparts(nproot) = -i ! -ve if inactive
       endif
#else
       inodeparts(nproot) = i
#endif

#ifdef PERIODIC
       call cross_boundary(isperiodic,xyzh(:,i),ncross)
#else
       xi = xyzh(1,i)
       yi = xyzh(2,i)
       zi = xyzh(3,i)
       xminpart = min(xminpart,xi)
       yminpart = min(yminpart,yi)
       zminpart = min(zminpart,zi)
       xmaxpart = max(xmaxpart,xi)
       ymaxpart = max(ymaxpart,yi)
       zmaxpart = max(zmaxpart,zi)
#endif
       xyzh_flip(nproot,:) = xyzh(:,i)
       iphase_flip(nproot) = iphase(i)
    endif isnotdead
 enddo

 if (nproot /= 0) then
    inoderange(1,irootnode) = 1
    inoderange(2,irootnode) = nproot
 else
    inoderange(:,irootnode) = 0
 endif

#ifdef PERIODIC
 if (ndim==2) then
    xmini(:) = (/xmin,ymin/)
    xmaxi(:) = (/xmax,ymax/)
 else
    xmini(:) = (/xmin,ymin,zmin/)
    xmaxi(:) = (/xmax,ymax,zmax/)
 endif
#else
 if (ndim==2) then
    xmini(:) = (/xminpart,yminpart/)
    xmaxi(:) = (/xmaxpart,ymaxpart/)
 else
    xmini(:) = (/xminpart,yminpart,zminpart/)
    xmaxi(:) = (/xmaxpart,ymaxpart,zmaxpart/)
 endif
#endif

end subroutine construct_root_node

! also used for queue push
pure subroutine push_onto_stack(stackentry,node,parent,level,npnode,xmin,xmax,ndim)
 type(kdbuildstack), intent(out) :: stackentry
 integer,            intent(in)  :: node,parent,level,ndim
 integer,            intent(in)  :: npnode
 real,               intent(in)  :: xmin(ndim),xmax(ndim)

 stackentry%node   = node
 stackentry%parent = parent
 stackentry%level  = level
 stackentry%npnode = npnode
 stackentry%xmin   = xmin
 stackentry%xmax   = xmax

end subroutine push_onto_stack

! also used for queue pop
pure subroutine pop_off_stack(stackentry, istack, nnode, mymum, level, npnode, xmini, xmaxi, ndim)
 type(kdbuildstack), intent(in)    :: stackentry
 integer,            intent(inout) :: istack
 integer,            intent(out)   :: nnode, mymum, level, npnode
 integer,            intent(in)    :: ndim
 real,               intent(out)   :: xmini(ndim), xmaxi(ndim)

 nnode  = stackentry%node
 mymum  = stackentry%parent
 level  = stackentry%level
 npnode = stackentry%npnode
 xmini  = stackentry%xmin
 xmaxi  = stackentry%xmax
 istack = istack - 1

end subroutine pop_off_stack

!--------------------------------------------------------------------
!+
!  create all the properties for a given node such as centre of mass,
!  size, max smoothing length, etc
!  will also split the node if necessary, setting wassplit=true
!  returns the left and right child information if split
!+
!--------------------------------------------------------------------
subroutine construct_node(nodeentry, nnode, mymum, level, xmini, xmaxi, npnode, doparallel,&
            il, ir, nl, nr, xminl, xmaxl, xminr, xmaxr, &
            ncells, ifirstincell, minlevel, maxlevel, ndim, xyzh, wassplit, list, &
            groupsize)
 use part,      only:massoftype,igas,iphase,iamtype,maxphase,maxp
 use io,        only:fatal,error
#ifdef MPI
 use mpiderivs, only:get_group_cofm,reduce_group
#endif
!!!$ use omputils, only:ipart_omp_lock,nlockgrp
 type(kdnode),      intent(out)   :: nodeentry
 integer,           intent(in)    :: nnode, mymum, level
 integer,           intent(in)    :: ndim
 real,              intent(inout) :: xmini(ndim), xmaxi(ndim)
 integer,           intent(in)    :: npnode
 logical,           intent(in)    :: doparallel
 integer, optional, intent(in)    :: groupsize ! used for global node construction
 integer,           intent(out)   :: il, ir, nl, nr
 real,              intent(out)   :: xminl(ndim), xmaxl(ndim), xminr(ndim), xmaxr(ndim)
 integer(kind=8),   intent(inout) :: ncells
 integer,           intent(out)   :: ifirstincell(ncellsmax+1)
 integer,           intent(inout) :: maxlevel, minlevel
 real,              intent(in)    :: xyzh(4,maxp)
 logical,           intent(out)   :: wassplit
 integer,           intent(out)   :: list(:) ! not actually sent out, but to avoid repeated memory allocation/deallocation

 real                           :: xyzcofm(ndim)
 real                           :: totmass_node
#ifdef MPI
 real                           :: xyzcofmg(ndim)
 real                           :: totmassg
#endif

 logical :: nodeisactive
 logical :: split
 integer :: i,ipart, npcounter
 real    :: xi,yi,zi,hi,dx,dy,dz,dr2,dnpnode
 real    :: r2max, hmax
 real    :: xcofm,ycofm,zcofm,fac,dfac
 real    :: x0(ndimtree)
 integer :: iaxis
 real    :: xpivot
 logical :: iactivei
#ifdef GRAVITY
 real    :: quads(6)
#endif
 real    :: pmassi

 integer :: counterl, counterr

 nodeisactive = .false.
 do i = inoderange(1,nnode),inoderange(2,nnode)
    if (inodeparts(i) > 0) nodeisactive = .true.
 enddo
 npcounter = inoderange(2,nnode) - inoderange(1,nnode) + 1

 if (npcounter /= npnode) then
    print*,'constructing node ',nnode,': found ',npcounter,' particles, expected:',npnode,' particles for this node'
    call fatal('maketree', 'expected number of particles in node differed from actual number')
 endif

 ! following lines to avoid compiler warnings on intent(out) variables
 wassplit = .false.
 ir = 0
 il = 0
 nl = 0
 nr = 0
 if (npnode < 1) return ! node has no particles, just quit

 x0(:) = 0.5*(xmini(:) + xmaxi(:))  ! geometric centre of the node

 r2max = 0.
 hmax  = 0.
 xyzcofm(:) = 0.
 xcofm = 0.
 ycofm = 0.
 zcofm = 0.
!
! to avoid round off error from repeated multiplication by pmassi (which is small)
! we compute the centre of mass with a factor relative to gas particles
! but only if gas particles are present
!
 pmassi = massoftype(igas)
 fac    = 1.
 totmass_node = 0.
 if (pmassi > 0.) then
    dfac = 1./pmassi
 else
    dfac = 1.
 endif

 ! during initial queue build which is serial, we can parallelise this loop
 if (npnode > 1000 .and. doparallel) then
    !$omp parallel do schedule(static) default(none) &
    !$omp shared(npnode,list,xyzh,x0,iphase,massoftype,dfac) &
    !$omp shared(xyzh_flip,inoderange,nnode,iphase_flip) &
    !$omp private(i,ipart,xi,yi,zi,hi,dx,dy,dz,dr2) &
    !$omp firstprivate(pmassi,fac) &
    !$omp reduction(+:xcofm,ycofm,zcofm,totmass_node) &
    !$omp reduction(max:r2max) &
    !$omp reduction(max:hmax)
    do i=1,npnode
       xi = xyzh_flip(inoderange(1,nnode)+i-1,1)
       yi = xyzh_flip(inoderange(1,nnode)+i-1,2)
       zi = xyzh_flip(inoderange(1,nnode)+i-1,3)
       hi = xyzh_flip(inoderange(1,nnode)+i-1,4)

       dx    = xi - x0(1)
       dy    = yi - x0(2)
#ifdef TREEVIZ
       dz    = 0.
#else
       dz    = zi - x0(3)
#endif
       dr2   = dx*dx + dy*dy + dz*dz
       r2max = max(r2max,dr2)
       hmax  = max(hmax,hi)
       if (maxphase==maxp) then
          pmassi = massoftype(iamtype(iphase_flip(inoderange(1,nnode)+i-1)))
          fac    = pmassi*dfac ! to avoid round-off error
       endif
       totmass_node = totmass_node + pmassi
       xcofm = xcofm + fac*xi
       ycofm = ycofm + fac*yi
       zcofm = zcofm + fac*zi
    enddo
    !$omp end parallel do
 else
    do i=1,npnode
       xi = xyzh_flip(inoderange(1,nnode)+i-1,1)
       yi = xyzh_flip(inoderange(1,nnode)+i-1,2)
       zi = xyzh_flip(inoderange(1,nnode)+i-1,3)
       hi = xyzh_flip(inoderange(1,nnode)+i-1,4)

       dx    = xi - x0(1)
       dy    = yi - x0(2)
#ifdef TREEVIZ
       dz    = 0.
#else
       dz    = zi - x0(3)
#endif
       dr2   = dx*dx + dy*dy + dz*dz
       r2max = max(r2max,dr2)
       hmax  = max(hmax,hi)
       if (maxphase==maxp) then
          pmassi = massoftype(iamtype(iphase_flip(inoderange(1,nnode)+i-1)))
          fac    = pmassi*dfac ! to avoid round-off error
       endif
       totmass_node = totmass_node + pmassi
       xcofm = xcofm + fac*xi
       ycofm = ycofm + fac*yi
       zcofm = zcofm + fac*zi
    enddo
 endif
 dnpnode = 1./real(npnode)
 if (ndim==2) then
    xyzcofm(1:2) = (/xcofm,ycofm/)
 else
    xyzcofm = (/xcofm,ycofm,zcofm/)
 endif
 if (totmass_node<=0.) call fatal('mtree','totmass_node==0',val=totmass_node)
 xyzcofm(:)   = xyzcofm(:)/(totmass_node*dfac)

#ifdef MPI
 ! if this is global node construction
 if (present(groupsize)) then
    call get_group_cofm(xyzcofm,totmass_node,level,groupsize,xyzcofmg,totmassg)
    xyzcofm = xyzcofmg
    totmass_node = totmassg
 endif
#endif

!--for gravity, we need the centre of the node to be the centre of mass
 x0(:) = xyzcofm(:)
 r2max = 0.
#ifdef GRAVITY
 quads(:) = 0.
#endif

 !--recompute size of node
 do i=1,npnode
    xi = xyzh_flip(inoderange(1,nnode)+i-1,1)
    yi = xyzh_flip(inoderange(1,nnode)+i-1,2)
    zi = xyzh_flip(inoderange(1,nnode)+i-1,3)
    hi = xyzh_flip(inoderange(1,nnode)+i-1,4)

    dx    = xi - x0(1)
    dy    = yi - x0(2)
#ifdef TREEVIZ
    dz    = 0.
#else
    dz    = zi - x0(3)
#endif
    dr2   = dx*dx + dy*dy + dz*dz
    r2max = max(r2max,dr2)
#ifdef GRAVITY
    if (maxphase==maxp) then
       pmassi = massoftype(iamtype(iphase_flip(inoderange(1,nnode)+i-1)))
    endif
    quads(1) = quads(1) + pmassi*(3.*dx*dx - dr2)
    quads(2) = quads(2) + pmassi*(3.*dx*dy)
    quads(3) = quads(3) + pmassi*(3.*dx*dz)
    quads(4) = quads(4) + pmassi*(3.*dy*dy - dr2)
    quads(5) = quads(5) + pmassi*(3.*dy*dz)
    quads(6) = quads(6) + pmassi*(3.*dz*dz - dr2)
#endif
 enddo

#ifdef MPI
 if (present(groupsize)) then
    r2max = reduce_group(r2max,'max',level)
    hmax = reduce_group(hmax,'max',level)
    xmini(1) = reduce_group(xmini(1),'min',level)
    xmini(2) = reduce_group(xmini(2),'min',level)
    xmini(3) = reduce_group(xmini(3),'min',level)
    xmaxi(1) = reduce_group(xmaxi(1),'max',level)
    xmaxi(2) = reduce_group(xmaxi(2),'max',level)
    xmaxi(3) = reduce_group(xmaxi(3),'max',level)
#ifdef GRAVITY
    quads(1) = reduce_group(quads(1),'+',level)
    quads(2) = reduce_group(quads(2),'+',level)
    quads(3) = reduce_group(quads(3),'+',level)
    quads(4) = reduce_group(quads(4),'+',level)
    quads(5) = reduce_group(quads(5),'+',level)
    quads(6) = reduce_group(quads(6),'+',level)
#endif
 endif
#endif

 ! assign properties to node
 nodeentry%xcen    = x0(:)
 nodeentry%size    = sqrt(r2max) + epsilon(r2max)
 nodeentry%hmax    = hmax
 nodeentry%parent  = mymum
#ifdef GRAVITY
 nodeentry%mass    = totmass_node
 nodeentry%quads   = quads
#endif
#ifdef TREEVIZ
 nodeentry%xmin(:) = xmini(:)
 nodeentry%xmax(:) = xmaxi(:)
#endif

 wassplit = (npnode > minpart)

 if (.not. wassplit) then
    nodeentry%leftchild  = 0
    nodeentry%rightchild = 0
    maxlevel = max(level,maxlevel)
    minlevel = min(level,minlevel)
    !--filling link list here is unnecessary (already filled)
    !  except with individual timesteps where we mark leaf node as active/inactive
#ifdef IND_TIMESTEPS
    !
    !--mark leaf node as active (contains some active particles)
    !  or inactive by setting the firstincell to +ve (active) or -ve (inactive)
    !
    if (nodeisactive) then
       ifirstincell(nnode) = 1
    else
       ifirstincell(nnode) = -1
    endif
#else
    ifirstincell(nnode) = 1
#endif
 else ! split this node and add children to stack
    iaxis  = maxloc(xmaxi - xmini,1) ! split along longest axis
    xpivot = xyzcofm(iaxis)          ! split on centre of mass

    ! create two children nodes and point to them from current node
    ! always use G&R indexing for global tree
    if ((level < maxlevel_indexed) .or. (present(groupsize))) then
       il = 2*nnode   ! indexing as per Gafton & Rosswog (2011)
       ir = il + 1
    else
       ! need locks when changing ncells to get node labels correct
       !$omp critical(addncells)
       if (ncells+2 > ncellsmax) call fatal('maketree',&
          'number of nodes exceeds array dimensions, increase ncellsmax and recompile',ival=int(ncellsmax))

       ncells = ncells + 1
       il = int(ncells)
       ncells = ncells + 1
       ir = int(ncells)
       !$omp end critical(addncells)
       !$omp flush(ncells)
    endif
    nodeentry%leftchild  = il
    nodeentry%rightchild = ir

    ifirstincell(nnode) = 0

    nl = inoderange(1,nnode)
    nr = inoderange(2,nnode)
    inodeparts_swap(nl:nr) = inodeparts(nl:nr)
    xyzh_swap(nl:nr,:) = xyzh_flip(nl:nr,:)
    iphase_swap(nl:nr) = iphase_flip(nl:nr)
    counterl = 0
    !DIR$ ivdep
    do i = inoderange(1,nnode), inoderange(2,nnode)
       xi = xyzh_swap(i,iaxis)
       if (xi  <=  xpivot) then
          inodeparts(nl+counterl) = inodeparts_swap(i)
          xyzh_flip(nl+counterl,1) = xyzh_swap(i,1)
          xyzh_flip(nl+counterl,2) = xyzh_swap(i,2)
          xyzh_flip(nl+counterl,3) = xyzh_swap(i,3)
          xyzh_flip(nl+counterl,4) = xyzh_swap(i,4)
          iphase_flip(nl+counterl) = iphase_swap(i)
          counterl = counterl + 1
       endif
    enddo
    nl = nl + counterl
    counterr=0
    !DIR$ ivdep
    do i = inoderange(1,nnode), inoderange(2,nnode)
       xi = xyzh_swap(i,iaxis)
       if (xi  >  xpivot) then
          inodeparts(nl+counterr) = inodeparts_swap(i)
          xyzh_flip(nl+counterr,1) = xyzh_swap(i,1)
          xyzh_flip(nl+counterr,2) = xyzh_swap(i,2)
          xyzh_flip(nl+counterr,3) = xyzh_swap(i,3)
          xyzh_flip(nl+counterr,4) = xyzh_swap(i,4)
          iphase_flip(nl+counterr) = iphase_swap(i)
          counterr = counterr + 1
       endif
    enddo
    nr = nr - counterr
    inoderange(1,il) = inoderange(1,nnode)
    inoderange(2,il) = nl - 1
    inoderange(1,ir) = nr + 1
    inoderange(2,ir) = inoderange(2,nnode)
    nl = nl - inoderange(1,nnode)
    nr = inoderange(2,nnode) - nr

    if (nr + nl  /=  npnode) then
       call error('maketree','number of left + right != parent number of particles while splitting node')
    endif

<<<<<<< HEAD
    ! see if all the particles ended up in one node, if so, arbitrarily build 2 cells
    if ((nl==npnode) .or. (nr==npnode)) then
      ! no need to move particles because if they all ended up in one node,
      ! then they are still in the original order
      nl = npnode / 2
      nr= npnode - counterl
      inoderange(1,il) = inoderange(1,nnode)
      inoderange(2,il) = inoderange(1,nnode) + nl - 1
      inoderange(1,ir) = inoderange(2,nnode) - nr + 1
      inoderange(2,ir) = inoderange(2,nnode)
=======
    if (((nl==npnode) .or. (nr==npnode)) .and. (.not. present(groupsize)))then
       xminl  = xmaxi
       xminr  = xmaxi
       xmaxl  = xmini
       xmaxr  = xmini
       ifirstincell(il) = 0
       ifirstincell(ir) = 0
       nl = 0
       nr = 0
       do i = 1,npnode / 2
          ipart = list(i)
          ll(abs(ipart)) = ifirstincell(il)
          ifirstincell(il) = ipart
          nl = nl + 1
          xminl(1) = min(xminl(1), xyzi(1))
          xminl(2) = min(xminl(2), xyzi(2))
          xminl(3) = min(xminl(3), xyzi(3))
          xmaxl(1) = max(xmaxl(1), xyzi(1))
          xmaxl(2) = max(xmaxl(2), xyzi(2))
          xmaxl(3) = max(xmaxl(3), xyzi(3))
       enddo
       do i = npnode / 2, npnode
          ipart = list(i)
          ll(abs(ipart)) = ifirstincell(ir)
          ifirstincell(ir) = ipart
          nr = nr + 1
          xminr(1) = min(xminr(1), xyzi(1))
          xminr(2) = min(xminr(2), xyzi(2))
          xminr(3) = min(xminr(3), xyzi(3))
          xmaxr(1) = max(xmaxr(1), xyzi(1))
          xmaxr(2) = max(xmaxr(2), xyzi(2))
          xmaxr(3) = max(xmaxr(3), xyzi(3))
       enddo
>>>>>>> e5d7e1dc
    endif

    xminl(1) = minval(xyzh_flip(inoderange(1,il):inoderange(2,il),1))
    xminl(2) = minval(xyzh_flip(inoderange(1,il):inoderange(2,il),2))
    xminl(3) = minval(xyzh_flip(inoderange(1,il):inoderange(2,il),3))
    xmaxl(1) = maxval(xyzh_flip(inoderange(1,il):inoderange(2,il),1))
    xmaxl(2) = maxval(xyzh_flip(inoderange(1,il):inoderange(2,il),2))
    xmaxl(3) = maxval(xyzh_flip(inoderange(1,il):inoderange(2,il),3))
    xminr(1) = minval(xyzh_flip(inoderange(1,ir):inoderange(2,ir),1))
    xminr(2) = minval(xyzh_flip(inoderange(1,ir):inoderange(2,ir),2))
    xminr(3) = minval(xyzh_flip(inoderange(1,ir):inoderange(2,ir),3))
    xmaxr(1) = maxval(xyzh_flip(inoderange(1,ir):inoderange(2,ir),1))
    xmaxr(2) = maxval(xyzh_flip(inoderange(1,ir):inoderange(2,ir),2))
    xmaxr(3) = maxval(xyzh_flip(inoderange(1,ir):inoderange(2,ir),3))

 endif

end subroutine construct_node

!----------------------------------------------------------------
!+
!  Routine to walk tree for neighbour search
!  (all particles within a given h_i and optionally within h_j)
!+
!----------------------------------------------------------------
subroutine getneigh(node,xpos,xsizei,rcuti,ndim,listneigh,nneigh,xyzh,xyzcache,ixyzcachesize,ifirstincell,&
& ll,get_hj,fnode,remote_export)
 use dim,      only:maxneigh
#ifdef PERIODIC
 use boundary, only:dxbound,dybound,dzbound
#endif
 use io,       only:iprint,fatal,id
 use part,     only:maxgrav,gravity
#ifdef FINVSQRT
 use fastmath, only:finvsqrt
#endif
 use kernel,   only:radkern
 type(kdnode), intent(in)           :: node(ncellsmax+1)
 integer, intent(in)                :: ndim,ixyzcachesize
 real,    intent(in)                :: xpos(ndim)
 real,    intent(in)                :: xsizei,rcuti
 integer, intent(out)               :: listneigh(maxneigh)
 integer, intent(out)               :: nneigh
 real,    intent(in)                :: xyzh(4,maxp)
 real,    intent(out)               :: xyzcache(:,:)
 integer, intent(in)                :: ifirstincell(ncellsmax+1)
 integer, intent(in)                :: ll(maxp)
 logical, intent(in)                :: get_hj
 real,    intent(out),    optional  :: fnode(lenfgrav)
 logical, intent(out),    optional  :: remote_export(:)
 integer, parameter :: istacksize = 300
 integer :: maxcache
 integer :: nstack(istacksize)
 integer :: ipart,n,istack,il,ir,npnode
 real :: dx,dy,dz,xsizej,rcutj
 real :: rcut,rcut2,r2
 real :: xoffset,yoffset,zoffset,tree_acc2
 logical :: open_tree_node
#ifdef GRAVITY
 real :: quads(6)
 real :: dr,totmass_node
#endif
#ifdef PERIODIC
 real :: hdlx,hdly,hdlz

 hdlx = 0.5*dxbound
 hdly = 0.5*dybound
 hdlz = 0.5*dzbound
#endif
 tree_acc2 = tree_accuracy*tree_accuracy
 if (present(fnode)) fnode(:) = 0.
 rcut     = rcuti

 if (ixyzcachesize > 0) then
    maxcache = size(xyzcache(1,:))
 else
    maxcache = 0
 endif

 if (present(remote_export)) remote_export = .false.

 nneigh = 0
 istack = 1
 nstack(istack) = irootnode
 open_tree_node = .false.

 over_stack: do while(istack /= 0)
    n = nstack(istack)
    istack = istack - 1
    dx = xpos(1) - node(n)%xcen(1)      ! distance between node centres
    dy = xpos(2) - node(n)%xcen(2)
#ifndef TREEVIZ
    dz = xpos(3) - node(n)%xcen(3)
#endif
    xsizej       = node(n)%size
#ifdef GRAVITY
    totmass_node = node(n)%mass
    quads        = node(n)%quads
#endif
    il      = node(n)%leftchild
    ir      = node(n)%rightchild
    xoffset = 0.
    yoffset = 0.
    zoffset = 0.
#ifdef PERIODIC
    if (abs(dx) > hdlx) then            ! mod distances across boundary if periodic BCs
       xoffset = dxbound*SIGN(1.0,dx)
       dx = dx - xoffset
    endif
    if (abs(dy) > hdly) then
       yoffset = dybound*SIGN(1.0,dy)
       dy = dy - yoffset
    endif
    if (abs(dz) > hdlz) then
       zoffset = dzbound*SIGN(1.0,dz)
       dz = dz - zoffset
    endif
#endif
    r2    = dx*dx + dy*dy + dz*dz
    if (get_hj) then  ! find neighbours within both hi and hj
       rcutj = radkern*node(n)%hmax
       rcut  = max(rcuti,rcutj)
    endif
    rcut2 = (xsizei + xsizej + rcut)**2   ! node size + search radius
#ifdef GRAVITY
    open_tree_node = tree_acc2*r2 < xsizej*xsizej    ! tree opening criterion for self-gravity
#endif
    if ((r2 < rcut2) .or. open_tree_node) then
       if_leaf: if (ifirstincell(n) /= 0) then ! once we hit a leaf node, retrieve contents into trial neighbour cache
          if_global_walk: if (present(remote_export)) then
             ! id is stored in ipart as id + 1
             if (ifirstincell(n) /= (id + 1)) then
                remote_export(ifirstincell(n)) = .true.
             endif
          else
             npnode = inoderange(2,n) - inoderange(1,n) + 1
             if_cache_fits: if (nneigh + npnode <= ixyzcachesize) then
                 if (maxcache >= 4) then
                   do ipart=1,npnode
                    listneigh(nneigh+ipart) = abs(inodeparts(inoderange(1,n)+ipart-1))
                    xyzcache(nneigh+ipart,1) = xyzh_flip(inoderange(1,n)+ipart-1,1) + xoffset
                    xyzcache(nneigh+ipart,2) = xyzh_flip(inoderange(1,n)+ipart-1,2) + yoffset
                    xyzcache(nneigh+ipart,3) = xyzh_flip(inoderange(1,n)+ipart-1,3) + zoffset
                    xyzcache(nneigh+ipart,4) = 1./xyzh_flip(inoderange(1,n)+ipart-1,4)
                  enddo
                 else
                   do ipart=1,npnode
                    listneigh(nneigh+ipart) = abs(inodeparts(inoderange(1,n)+ipart-1))
                    xyzcache(nneigh+ipart,1) = xyzh_flip(inoderange(1,n)+ipart-1,1) + xoffset
                    xyzcache(nneigh+ipart,2) = xyzh_flip(inoderange(1,n)+ipart-1,2) + yoffset
                    xyzcache(nneigh+ipart,3) = xyzh_flip(inoderange(1,n)+ipart-1,3) + zoffset
                   enddo
                 endif
             elseif (nneigh < ixyzcachesize) then
                if (maxcache >= 4) then
                   do ipart=1,ixyzcachesize-nneigh
                      listneigh(nneigh+ipart) = abs(inodeparts(inoderange(1,n)+ipart-1))
                      xyzcache(nneigh+ipart,1) = xyzh_flip(inoderange(1,n)+ipart-1,1) + xoffset
                      xyzcache(nneigh+ipart,2) = xyzh_flip(inoderange(1,n)+ipart-1,2) + yoffset
                      xyzcache(nneigh+ipart,3) = xyzh_flip(inoderange(1,n)+ipart-1,3) + zoffset
                      xyzcache(nneigh+ipart,4) = 1./xyzh_flip(inoderange(1,n)+ipart-1,4)
                   enddo
                else
                   do ipart=1,ixyzcachesize-nneigh
                      listneigh(nneigh+ipart) = abs(inodeparts(inoderange(1,n)+ipart-1))
                      xyzcache(nneigh+ipart,1) = xyzh_flip(inoderange(1,n)+ipart-1,1) + xoffset
                      xyzcache(nneigh+ipart,2) = xyzh_flip(inoderange(1,n)+ipart-1,2) + yoffset
                      xyzcache(nneigh+ipart,3) = xyzh_flip(inoderange(1,n)+ipart-1,3) + zoffset
                   enddo
                endif
                do ipart=ixyzcachesize-nneigh+1,npnode
                   listneigh(nneigh+ipart) = abs(inodeparts(inoderange(1,n)+ipart-1))
                enddo
             else
                do ipart=1,npnode
                   listneigh(nneigh+ipart) = abs(inodeparts(inoderange(1,n)+ipart-1))
                enddo
             endif if_cache_fits
             nneigh = nneigh + npnode
          endif if_global_walk
       else
          if (istack+2 > istacksize) call fatal('getneigh','stack overflow in getneigh')
          if (il /= 0) then
             istack = istack + 1
             nstack(istack) = il
          endif
          if (ir /= 0) then
             istack = istack + 1
             nstack(istack) = ir
          endif
       endif if_leaf
#ifdef GRAVITY
    elseif (present(fnode)) then

!
!--long range force on node due to distant node, along node centres
!  along with derivatives in order to perform series expansion
!
#ifdef FINVSQRT
       dr = finvsqrt(r2)
#else
       dr = 1./sqrt(r2)
#endif
       call compute_fnode(dx,dy,dz,dr,totmass_node,quads,fnode)
#endif
    endif
 enddo over_stack

end subroutine getneigh

!-----------------------------------------------------------
!+
!  Compute the gravitational force between the node centres
!  along with the derivatives and second derivatives
!  required for the Taylor series expansions.
!+
!-----------------------------------------------------------
pure subroutine compute_fnode(dx,dy,dz,dr,totmass,quads,fnode)
 real, intent(in)    :: dx,dy,dz,dr,totmass
 real, intent(in)    :: quads(6)
 real, intent(inout) :: fnode(lenfgrav)
 real :: dr3,dr4,dr5,dr6,dr3m,rx,ry,rz,qxx,qxy,qxz,qyy,qyz,qzz
 real :: dr4m3,rijQij,riQix,riQiy,riQiz,fqx,fqy,fqz
 real :: dfxdxq,dfxdyq,dfxdzq,dfydyq,dfydzq,dfzdzq
 real :: d2fxxxq,d2fxxyq,d2fxxzq,d2fxyyq,d2fxyzq
 real :: d2fxzzq,d2fyyyq,d2fyyzq,d2fyzzq,d2fzzzq

 dr3  = dr*dr*dr
 dr4  = dr*dr3
 dr5  = dr*dr4
 dr6  = dr*dr5
 dr3m  = totmass*dr3
 dr4m3 = 3.*totmass*dr4
 rx  = dx*dr
 ry  = dy*dr
 rz  = dz*dr
 qxx = quads(1)
 qxy = quads(2)
 qxz = quads(3)
 qyy = quads(4)
 qyz = quads(5)
 qzz = quads(6)
 rijQij = (rx*rx*qxx + ry*ry*qyy + rz*rz*qzz + &
        2.*(rx*ry*qxy + rx*rz*qxz + ry*rz*qyz))
 riQix = (rx*qxx + ry*qxy + rz*qxz)
 riQiy = (rx*qxy + ry*qyy + rz*qyz)
 riQiz = (rx*qxz + ry*qyz + rz*qzz)
 fqx = dr4*(riQix - 2.5*rx*rijQij)
 fqy = dr4*(riQiy - 2.5*ry*rijQij)
 fqz = dr4*(riQiz - 2.5*rz*rijQij)
 dfxdxq = dr5*(qxx - 10.*rx*riQix - 2.5*rijQij   + 17.5*rx*rx*rijQij)
 dfxdyq = dr5*(qxy -  5.*ry*riQix - 5.0*rx*riQiy + 17.5*rx*ry*rijQij)
 dfxdzq = dr5*(qxz -  5.*rx*riQiz - 5.0*rz*riQix + 17.5*rx*rz*rijQij)
 dfydyq = dr5*(qyy - 10.*ry*riQiy - 2.5*rijQij   + 17.5*ry*ry*rijQij)
 dfydzq = dr5*(qyz -  5.*ry*riQiz - 5.0*rz*riQiy + 17.5*ry*rz*rijQij)
 dfzdzq = dr5*(qzz - 10.*rz*riQiz - 2.5*rijQij   + 17.5*rz*rz*rijQij)
 d2fxxxq = dr6*(-15.*qxx*rx + 105.*rx*rx*riQix - 15.*riQix - 157.5*rx*rx*rx*rijQij + 52.5*rx*rijQij)
 d2fxxyq = dr6*(35.*rx*rx*riQiy - 10.*qxy*rx - 5.*qxx*ry - 5.*riQiy &
              + 70.*rx*ry*riQix - 157.5*rx*rx*ry*rijQij + 17.5*ry*rijQij)
 d2fxxzq = dr6*(35.*rx*rx*riQiz - 10.*qxz*rx - 5.*qxx*rz - 5.*riQiz &
              + 70.*rx*rz*riQix - 157.5*rx*rx*rz*rijQij + 17.5*rz*rijQij)
 d2fxyyq = dr6*(35.*ry*ry*riQix - 10.*qxy*ry - 5.*qyy*rx - 5.*riQix &
              + 70.*rx*ry*riQiy - 157.5*rx*ry*ry*rijQij + 17.5*rx*rijQij)
 d2fxyzq = dr6*(35.*rx*ry*riQiz - 5.*qyz*rx - 5.*qxz*ry - 5.*qxy*rz &
              + 35.*ry*rz*riQix + 35.*rx*rz*riQiy - 157.5*rx*ry*rz*rijQij)
 d2fxzzq = dr6*(35.*rz*rz*riQix - 10.*qxz*rz - 5.*qzz*rx - 5.*riQix &
              + 70.*rx*rz*riQiz - 157.5*rx*rz*rz*rijQij + 17.5*rx*rijQij)
 d2fyyyq = dr6*(-15.*qyy*ry + 105.*ry*ry*riQiy - 15.*riQiy - 157.5*ry*ry*ry*rijQij + 52.5*ry*rijQij)
 d2fyyzq = dr6*(35.*ry*ry*riQiz - 10.*qyz*ry - 5.*qyy*rz - 5.*riQiz &
              + 70.*ry*rz*riQiy - 157.5*ry*ry*rz*rijQij + 17.5*rz*rijQij)
 d2fyzzq = dr6*(35.*rz*rz*riQiy - 10.*qyz*rz - 5.*qzz*ry - 5.*riQiy &
              + 70.*ry*rz*riQiz - 157.5*ry*rz*rz*rijQij + 17.5*ry*rijQij)
 d2fzzzq = dr6*(-15.*qzz*rz + 105.*rz*rz*riQiz - 15.*riQiz - 157.5*rz*rz*rz*rijQij + 52.5*rz*rijQij)

 fnode(1) = fnode(1) - dx*dr3m + fqx ! fx
 fnode(2) = fnode(2) - dy*dr3m + fqy ! fy
 fnode(3) = fnode(3) - dz*dr3m + fqz ! fz
 fnode(4) = fnode(4) + dr3m*(3.*rx*rx - 1.) + dfxdxq ! dfx/dx
 fnode(5) = fnode(5) + dr3m*(3.*rx*ry)      + dfxdyq ! dfx/dy, same as dfy/dx
 fnode(6) = fnode(6) + dr3m*(3.*rx*rz)      + dfxdzq ! dfx/dz, same as dfz/dx
 fnode(7) = fnode(7) + dr3m*(3.*ry*ry - 1.) + dfydyq ! dfy/dy
 fnode(8) = fnode(8) + dr3m*(3.*ry*rz)      + dfydzq ! dfy/dz, same as dfz/dy
 fnode(9) = fnode(9) + dr3m*(3.*rz*rz - 1.) + dfzdzq ! dfz/dz
 fnode(10) = fnode(10) - dr4m3*(5.*rx*rx*rx - 3.*rx) + d2fxxxq ! d2fxdxdx
 fnode(11) = fnode(11) - dr4m3*(5.*rx*rx*ry - ry)    + d2fxxyq ! d2fxdxdy
 fnode(12) = fnode(12) - dr4m3*(5.*rx*rx*rz - rz)    + d2fxxzq ! d2fxdxdz
 fnode(13) = fnode(13) - dr4m3*(5.*rx*ry*ry - rx)    + d2fxyyq ! d2fxdydy
 fnode(14) = fnode(14) - dr4m3*(5.*rx*ry*rz)         + d2fxyzq ! d2fxdydz
 fnode(15) = fnode(15) - dr4m3*(5.*rx*rz*rz - rx)    + d2fxzzq ! d2fxdzdz
 fnode(16) = fnode(16) - dr4m3*(5.*ry*ry*ry - 3.*ry) + d2fyyyq ! d2fydydy
 fnode(17) = fnode(17) - dr4m3*(5.*ry*ry*rz - rz)    + d2fyyzq ! d2fydydz
 fnode(18) = fnode(18) - dr4m3*(5.*ry*rz*rz - ry)    + d2fyzzq ! d2fydzdz
 fnode(19) = fnode(19) - dr4m3*(5.*rz*rz*rz - 3.*rz) + d2fzzzq ! d2fzdzdz
 fnode(20) = fnode(20) - totmass*dr - 0.5*rijQij*dr3 ! potential

end subroutine compute_fnode

!----------------------------------------------------------------
!+
!  Internal subroutine to compute the Taylor-series expansion
!  of the gravitational force, given the force acting on the
!  centre of the node and its derivatives
!
! INPUT:
!   fnode: array containing force on node due to distant nodes
!          and first derivatives of f (i.e. Jacobian matrix)
!          and second derivatives of f (i.e. Hessian matrix)
!   dx,dy,dz: offset of the particle from the node centre of mass
!
! OUTPUT:
!   fxi,fyi,fzi : gravitational force at the new position
!+
!----------------------------------------------------------------
pure subroutine expand_fgrav_in_taylor_series(fnode,dx,dy,dz,fxi,fyi,fzi,poti)
 real, intent(in)  :: fnode(lenfgrav)
 real, intent(in)  :: dx,dy,dz
 real, intent(out) :: fxi,fyi,fzi,poti
 real :: dfxx,dfxy,dfxz,dfyy,dfyz,dfzz
 real :: d2fxxx,d2fxxy,d2fxxz,d2fxyy,d2fxyz,d2fxzz,d2fyyy,d2fyyz,d2fyzz,d2fzzz

 fxi = fnode(1)
 fyi = fnode(2)
 fzi = fnode(3)
 dfxx = fnode(4)
 dfxy = fnode(5)
 dfxz = fnode(6)
 dfyy = fnode(7)
 dfyz = fnode(8)
 dfzz = fnode(9)
 d2fxxx = fnode(10)
 d2fxxy = fnode(11)
 d2fxxz = fnode(12)
 d2fxyy = fnode(13)
 d2fxyz = fnode(14)
 d2fxzz = fnode(15)
 d2fyyy = fnode(16)
 d2fyyz = fnode(17)
 d2fyzz = fnode(18)
 d2fzzz = fnode(19)
 poti = fnode(20)

 fxi = fxi + dx*(dfxx + 0.5*(dx*d2fxxx + dy*d2fxxy + dz*d2fxxz)) &
           + dy*(dfxy + 0.5*(dx*d2fxxy + dy*d2fxyy + dz*d2fxyz)) &
           + dz*(dfxz + 0.5*(dx*d2fxxz + dy*d2fxyz + dz*d2fxzz))
 fyi = fyi + dx*(dfxy + 0.5*(dx*d2fxxy + dy*d2fxyy + dz*d2fxyz)) &
           + dy*(dfyy + 0.5*(dx*d2fxyy + dy*d2fyyy + dz*d2fyyz)) &
           + dz*(dfyz + 0.5*(dx*d2fxyz + dy*d2fyyz + dz*d2fyzz))
 fzi = fzi + dx*(dfxz + 0.5*(dx*d2fxxz + dy*d2fxyz + dz*d2fxzz)) &
           + dy*(dfyz + 0.5*(dx*d2fxyz + dy*d2fyyz + dz*d2fyzz)) &
           + dz*(dfzz + 0.5*(dx*d2fxzz + dy*d2fyzz + dz*d2fzzz))
 poti = poti - (dx*fxi + dy*fyi + dz*fzi)

 return
end subroutine expand_fgrav_in_taylor_series

!-----------------------------------------------
!+
!  Routine to update a constructed tree
!  Note: current version ONLY works if
!  tree is built to < maxlevel_indexed
!  That is, it relies on the 2^n style tree
!  indexing to sweep out each level
!+
!-----------------------------------------------
subroutine revtree(node, xyzh, ifirstincell, ncells)
 use dim,  only:maxp
 use part, only:maxphase,iphase,igas,massoftype,iamtype
 use io,   only:fatal
 type(kdnode), intent(inout) :: node(ncellsmax+1)
 real,    intent(in)  :: xyzh(4,maxp)
 integer, intent(in)  :: ifirstincell(ncellsmax+1)
 integer(kind=8), intent(in) :: ncells
 real :: hmax, r2max
 real :: xi, yi, zi, hi
 real :: dx, dy, dz, dr2
#ifdef GRAVITY
 real :: quads(6)
#endif
 integer :: icell, i, level, il, ir
 real :: pmassi, totmass
 real :: x0(3)
 type(kdnode) :: nodel,noder

 pmassi = massoftype(igas)
 do i=1,int(ncells)
#ifdef GRAVITY
    ! cannot update centre of node without gravity
    ! as it is not at the centre of mass
    node(i)%xcen(:) = 0.
#endif
    node(i)%size    = 0.
    node(i)%hmax    = 0.
#ifdef GRAVITY
    node(i)%mass    = 0.
    node(i)%quads(:)= 0.
#endif
 enddo

!$omp parallel default(none) &
!$omp shared(xyzh, ifirstincell, ncells) &
!$omp shared(node, ll, iphase, massoftype, maxlevel) &
!$omp private(hmax, r2max, xi, yi, zi, hi, il, ir, nodel, noder) &
!$omp private(dx, dy, dz, dr2, icell, i, x0) &
#ifdef GRAVITY
!$omp private(quads) &
#endif
!$omp firstprivate(pmassi) &
!$omp private(totmass)
!$omp do schedule(guided, 2)
 over_cells: do icell=1,int(ncells)

    i = abs(ifirstincell(icell))
    if (i==0) cycle over_cells

    ! find centre of mass
    ! this becomes the new node center
    x0 = 0.
    totmass = 0.0
    calc_cofm: do while (i /= 0)
       xi = xyzh(1,i)
       yi = xyzh(2,i)
       zi = xyzh(3,i)
       if (maxphase==maxp) then
          pmassi = massoftype(iamtype(iphase(i)))
       endif
       x0(1) = x0(1) + pmassi*xi
       x0(2) = x0(2) + pmassi*yi
       x0(3) = x0(3) + pmassi*zi
       totmass = totmass + pmassi

       i = abs(ll(i))
    enddo calc_cofm

    x0 = x0/totmass
#ifdef GRAVITY
    node(icell)%xcen(1) = x0(1)
    node(icell)%xcen(2) = x0(2)
    node(icell)%xcen(3) = x0(3)
#endif

    i = abs(ifirstincell(icell))

    ! update cell size, hmax
    r2max = 0.
    hmax = 0.
#ifdef GRAVITY
    quads = 0.
#endif
    over_parts: do while (i /= 0)
       xi = xyzh(1,i)
       yi = xyzh(2,i)
       zi = xyzh(3,i)
       hi = xyzh(4,i)
       dx = xi - node(icell)%xcen(1)
       dy = yi - node(icell)%xcen(2)
       dz = zi - node(icell)%xcen(3)
       dr2 = dx*dx + dy*dy + dz*dz
       r2max = max(dr2, r2max)
       hmax  = max(hi, hmax)
#ifdef GRAVITY
       if (maxphase==maxp) then
          pmassi = massoftype(iamtype(iphase(i)))
       endif
       quads(1) = quads(1) + pmassi*(3.*dx*dx - dr2)
       quads(2) = quads(2) + pmassi*(3.*dx*dy)
       quads(3) = quads(3) + pmassi*(3.*dx*dz)
       quads(4) = quads(4) + pmassi*(3.*dy*dy - dr2)
       quads(5) = quads(5) + pmassi*(3.*dy*dz)
       quads(6) = quads(6) + pmassi*(3.*dz*dz - dr2)
#endif
       ! move to next particle in list
       i = abs(ll(i))
    enddo over_parts

    node(icell)%size = sqrt(r2max) + epsilon(r2max)
    node(icell)%hmax = hmax
#ifdef GRAVITY
    node(icell)%mass = totmass
    node(icell)%quads = quads
#endif
 enddo over_cells
!$omp enddo
!
! propagate information to parent nodes
! here we sweep across each level at a time
! and update each node from its two children
!
 do level=maxlevel-1,0,-1
!$omp do
    do i=2**level,2**(level+1)-1
       ! get child nodes
       il = node(i)%leftchild
       ir = node(i)%rightchild
       if (il > 0 .and. ir > 0) then
          nodel = node(il)
          noder = node(ir)
          call add_child_nodes(nodel,noder,node(i))
       else
          if (il > 0 .or. ir > 0) then
             ! should never happen, should have two children or none
             call fatal('revtree','node with only one child during tree revision',var='ir',ival=ir)
          endif
       endif
    enddo
!$omp enddo
 enddo
!$omp end parallel

end subroutine revtree

!-----------------------------------------------------------------
!+
!  Update parent node from the properties of the two child nodes
!  IN:
!    l, r - two child nodes
!  OUT:
!    nodei - updated parent node
!+
!-----------------------------------------------------------------
subroutine add_child_nodes(l,r,nodei)
 type(kdnode), intent(in)  :: l,r
 type(kdnode), intent(out) :: nodei
 real :: xl(3),sl,hl
 real :: xr(3),sr,hr
#ifdef GRAVITY
 real :: ql(6),qr(6),mr,ml,mnode,dm
#endif
 real :: dx,dy,dz,dr2,dr

 xl = l%xcen
 hl = l%hmax
 sl = l%size
#ifdef GRAVITY
 ml = l%mass
 ql = l%quads
#endif

 xr = r%xcen
 hr = r%hmax
 sr = r%size
#ifdef GRAVITY
 mr = r%mass
 qr = r%quads
 mnode = ml + mr
 dm    = 1./mnode
#endif
 dx = xl(1) - xr(1)
 dy = xl(2) - xr(2)
 dz = xl(3) - xr(3)
 dr2 = dx*dx + dy*dy + dz*dz
 dr  = sqrt(dr2)
#ifdef GRAVITY
 ! centre of mass
 nodei%xcen = (xl*ml + xr*mr)*dm
 ! size, formula as in Benz et al. 1990
 ! and from thinking about it...
 nodei%size = max(ml*dm*dr+sr,mr*dm*dr+sl)
#else
 ! distance between left child and node centre
 dx = xl(1) - nodei%xcen(1)
 dy = xl(2) - nodei%xcen(2)
 dz = xl(3) - nodei%xcen(3)
 dr = sqrt(dx*dx + dy*dy + dz*dz)
 nodei%size = dr+sl
 ! distance between right child and node centre
 dx = xr(1) - nodei%xcen(1)
 dy = xr(2) - nodei%xcen(2)
 dz = xr(3) - nodei%xcen(3)
 dr = sqrt(dx*dx + dy*dy + dz*dz)
 nodei%size = max(nodei%size,dr+sr)
#endif
 nodei%hmax = max(hl,hr)
#ifdef GRAVITY
 nodei%mass = mnode
 ! quadrupole moments, see Benz et al. (1990), this is also
 ! the parallel axis theorem
 nodei%quads(1) = ql(1) + qr(1) + ml*mr*(3.*dx*dx - dr2)*dm
 nodei%quads(2) = ql(2) + qr(2) + ml*mr*(3.*dx*dy)*dm
 nodei%quads(3) = ql(3) + qr(3) + ml*mr*(3.*dx*dz)*dm
 nodei%quads(4) = ql(4) + qr(4) + ml*mr*(3.*dy*dy - dr2)*dm
 nodei%quads(5) = ql(5) + qr(5) + ml*mr*(3.*dy*dz)*dm
 nodei%quads(6) = ql(6) + qr(6) + ml*mr*(3.*dz*dz - dr2)*dm
#endif

end subroutine add_child_nodes

!--------------------------------------------------------------------------------
!+
!  Routine to build the global level tree
!+
!-------------------------------------------------------------------------------
#ifdef MPI
subroutine maketreeglobal(nodeglobal, xyzh, np, ndim, cellatid, ncells)
 use io,           only:fatal,warning,id,nprocs
 use mpiutils,     only:reduceall_mpi
 use domain,       only:ibelong
 use balance,      only:balancedomains
 use mpiderivs,    only:tree_sync,tree_bcast
 use part,         only:isdead_or_accreted,iactive

 logical, parameter :: refine_tree = .true.

 type(kdnode), intent(out)     :: nodeglobal(ncellsmax+1)
 integer,      intent(inout)   :: np
 integer,      intent(in)      :: ndim
 real,         intent(inout)   :: xyzh(4,maxp)
 integer,      intent(out)     :: cellatid(ncellsmax+1)
 integer, save                 :: ifirstincell(ncellsmax+1)
 real                          :: xmini(ndim),xmaxi(ndim)
 real                          :: xminl(ndim),xmaxl(ndim)
 real                          :: xminr(ndim),xmaxr(ndim)

 integer                       :: globallevel, minlevel, maxlevel

 integer                       :: idleft, idright
 integer                       :: groupsize,ifirstingroup,groupsplit

 integer(kind=8), intent(out)  :: ncells

 type(kdnode)                  :: mynode(1)
 type(kdnode), save            :: refinementnode(ncellsmax+1)

 integer                       :: nl, nr
 integer                       :: il, ir, iself, parent
 integer                       :: level, ipart
 integer                       :: nnodestart, nnodeend,locstart,locend
 integer                       :: npcounter

 integer                       :: i, k, offset, roffset, roffset_prev, coffset, refinelevels
 integer                       :: npnode

 integer, save                 :: list(maxp)

 logical                       :: wassplit

 irootnode = 1
 parent = 0
 iself = irootnode
 ifirstincell = 0

 ! root is level 0
 globallevel = int(ceiling(log(real(nprocs)) / log(2.0)))

 minlevel = 31
 maxlevel = 0

 levels: do level = 0, globallevel
    groupsize = 2**(globallevel - level)
    ifirstingroup = (id / groupsize) * groupsize
    if (level == 0) then
       call construct_root_node(np,npcounter,irootnode,ndim,xmini,xmaxi,ifirstincell,xyzh)
       ! fatal if there are no particles on this processor
       if (npcounter==0) then
          call fatal('maketreeglobal','no particles or all particles dead/accreted on process', id)
       endif
       np = npcounter
    endif

    call construct_node(mynode(1), iself, parent, level, xmini, xmaxi, np, .false., &
            il, ir, nl, nr, xminl, xmaxl, xminr, xmaxr, &
            ncells, ifirstincell, minlevel, maxlevel, ndim, xyzh, wassplit, list, &
            groupsize)

    if (.not.wassplit) then
       call fatal('maketreeglobal','insufficient particles for splitting at the global level: '// &
            'use more particles or less MPI threads')
    endif

    ! set which tree child this proc will belong to next
    groupsplit = ifirstingroup + (groupsize / 2)

    ! record parent for next round
    parent = iself

    ! which half of the tree this proc is on
    if (id < groupsplit) then
       ! i for the next node we construct
       iself = il
       ! the left and right procIDs
       idleft = id
       idright = id + 2**(globallevel - level - 1)
       xmini = xminl
       xmaxi = xmaxl
    else
       iself = ir
       idleft = id - 2**(globallevel - level - 1)
       idright = id
       xmini = xminr
       xmaxi = xmaxr
    endif

    do i = inoderange(1,il), inoderange(2,il)
       ibelong(abs(inodeparts(i))) = idleft
    enddo
    do i = inoderange(1,ir), inoderange(2,ir)
       ibelong(abs(inodeparts(i))) = idright
    enddo

    ! move particles to where they belong
    call balancedomains(np)

    ! move particles from old array
    ! this is a waste of time, but maintains compatibility
    npnode = 0
    do i=1,np
       npnode = npnode + 1
#ifdef IND_TIMESTEPS
       if (iactive(iphase(i))) then
          inodeparts(npnode) = i
       else
          inodeparts(npnode) = -i
       endif
#else
       inodeparts(npnode) = i
#endif
      xyzh_flip(npnode,:) = xyzh(:,i)
      iphase_flip(npnode) = iphase(i)
    enddo

    ! set all particles to belong to this node
    inoderange(1,iself) = 1
    inoderange(2,iself) = np

    ! range of newly written tree
    nnodestart = 2**level
    nnodeend = 2**(level + 1) - 1

    ! synchronize tree with other owners if this proc is the first in group
    call tree_sync(mynode, 1,nodeglobal(nnodestart:nnodeend), ifirstingroup, groupsize, level)

    ! at level 0, tree_sync already 'broadcasts'
    if (level > 0) then
       ! tree broadcast to non-owners
       call tree_bcast(nodeglobal(nnodestart:nnodeend), nnodeend - nnodestart + 1, level)
    endif

 enddo levels

 if (refine_tree) then
    ! tree refinement
    call maketree(refinementnode,xyzh,np,ndim,ifirstincell,ncells,refinelevels)
    refinelevels = int(reduceall_mpi('min',refinelevels),kind=kind(refinelevels))
    roffset_prev = 1

    do i = 1,refinelevels
       offset = 2**(globallevel + i)
       roffset = 2**i

       nnodestart = offset
       nnodeend   = 2*nnodestart-1

       locstart   = roffset
       locend     = 2*locstart-1

       ! index shift the node to the global level
       do k = roffset,2*roffset-1
          coffset = refinementnode(k)%parent - roffset_prev

          refinementnode(k)%parent = 2**(globallevel + i - 1) + id * roffset_prev + coffset

          if (i /= refinelevels) then
             refinementnode(k)%leftchild  = 2**(globallevel + i + 1) + 2*id*roffset + 2*(k - roffset)
             refinementnode(k)%rightchild = refinementnode(k)%leftchild + 1
          else
             refinementnode(k)%leftchild = 0
             refinementnode(k)%rightchild = 0
          endif
       enddo

       roffset_prev = roffset
       ! sync, replacing level with globallevel, since all procs will get synced
       ! and deeper comms do not exist
       call tree_sync(refinementnode(locstart:locend),roffset,nodeglobal(nnodestart:nnodeend),id,1,globallevel)
    enddo
 endif
 ! cellatid is zero by default
 cellatid = 0
 do i = 1,nprocs
    offset = 2**(globallevel + refinelevels)
    roffset = 2**(refinelevels)
    do k = 1,roffset
       cellatid(offset + (i - 1) * roffset + (k - 1)) = i
    enddo
 enddo

 ncells = 2**(globallevel + refinelevels + 1) - 1

end subroutine maketreeglobal

!-----------------------------------------------------------------------
!+
!  relink the linked list after particle exchange
!+
!-----------------------------------------------------------------------
subroutine relink_particles(np,inode,ifirstincell,xyzh)
 use part,      only:isdead_or_accreted
 integer,             intent(inout)     :: np,inode,ifirstincell(:)
 real,                intent(in)        :: xyzh(4,maxp)
 integer                                :: i

 ifirstincell(inode) = 0
 do i=1,np
    ll(i) = ifirstincell(inode)
    ifirstincell(inode) = i
 enddo
end subroutine relink_particles
#endif
end module kdtree<|MERGE_RESOLUTION|>--- conflicted
+++ resolved
@@ -769,7 +769,6 @@
        call error('maketree','number of left + right != parent number of particles while splitting node')
     endif
 
-<<<<<<< HEAD
     ! see if all the particles ended up in one node, if so, arbitrarily build 2 cells
     if ((nl==npnode) .or. (nr==npnode)) then
       ! no need to move particles because if they all ended up in one node,
@@ -780,41 +779,6 @@
       inoderange(2,il) = inoderange(1,nnode) + nl - 1
       inoderange(1,ir) = inoderange(2,nnode) - nr + 1
       inoderange(2,ir) = inoderange(2,nnode)
-=======
-    if (((nl==npnode) .or. (nr==npnode)) .and. (.not. present(groupsize)))then
-       xminl  = xmaxi
-       xminr  = xmaxi
-       xmaxl  = xmini
-       xmaxr  = xmini
-       ifirstincell(il) = 0
-       ifirstincell(ir) = 0
-       nl = 0
-       nr = 0
-       do i = 1,npnode / 2
-          ipart = list(i)
-          ll(abs(ipart)) = ifirstincell(il)
-          ifirstincell(il) = ipart
-          nl = nl + 1
-          xminl(1) = min(xminl(1), xyzi(1))
-          xminl(2) = min(xminl(2), xyzi(2))
-          xminl(3) = min(xminl(3), xyzi(3))
-          xmaxl(1) = max(xmaxl(1), xyzi(1))
-          xmaxl(2) = max(xmaxl(2), xyzi(2))
-          xmaxl(3) = max(xmaxl(3), xyzi(3))
-       enddo
-       do i = npnode / 2, npnode
-          ipart = list(i)
-          ll(abs(ipart)) = ifirstincell(ir)
-          ifirstincell(ir) = ipart
-          nr = nr + 1
-          xminr(1) = min(xminr(1), xyzi(1))
-          xminr(2) = min(xminr(2), xyzi(2))
-          xminr(3) = min(xminr(3), xyzi(3))
-          xmaxr(1) = max(xmaxr(1), xyzi(1))
-          xmaxr(2) = max(xmaxr(2), xyzi(2))
-          xmaxr(3) = max(xmaxr(3), xyzi(3))
-       enddo
->>>>>>> e5d7e1dc
     endif
 
     xminl(1) = minval(xyzh_flip(inoderange(1,il):inoderange(2,il),1))
