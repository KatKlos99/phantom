!--------------------------------------------------------------------------!
! The Phantom Smoothed Particle Hydrodynamics code, by Daniel Price et al. !
! Copyright (c) 2007-2017 The Authors (see AUTHORS)                        !
! See LICENCE file for usage and distribution conditions                   !
! http://users.monash.edu.au/~dprice/phantom                               !
!--------------------------------------------------------------------------!
!+
!  MODULE: kdtree
!
!  DESCRIPTION: This module implements the k-d tree build
!    and associated tree walking routines
!
!  REFERENCES:
!    Gafton & Rosswog (2011), MNRAS 418, 770-781
!    Benz, Bowers, Cameron & Press (1990), ApJ 348, 647-667
!
!  OWNER: Daniel Price
!
!  $Id$
!
!  RUNTIME PARAMETERS: None
!
!  DEPENDENCIES: balance, boundary, dim, domain, dtypekdtree, fastmath, io,
!    kernel, mpiderivs, mpiutils, part
!+
!--------------------------------------------------------------------------
module kdtree
 use dim,         only:maxp,ncellsmax,minpart
 use io,          only:nprocs
 use dtypekdtree, only:kdnode,ndimtree
 use part,        only:ll,iphase,xyzh_flip,iphase_flip,maxphase

 implicit none

!
!--tree parameters
!
 integer, public :: irootnode
 character(len=1), parameter, public :: labelax(3) = (/'x','y','z'/)
 integer, parameter :: maxlevelcrazy = 31
!
!--runtime options for this module
!
 real, public :: tree_accuracy = 0.5
 logical, private :: done_init_kdtree = .false.
 logical, private :: already_warned = .false.
 integer, private :: numthreads

 public :: maketree, revtree, getneigh, kdnode
#ifdef MPI
 public :: maketreeglobal
#endif
 public :: empty_tree
 public :: compute_fnode, expand_fgrav_in_taylor_series

 integer, parameter, public :: lenfgrav = 20

 integer, public :: maxlevel_indexed, maxlevel

 type kdbuildstack
    integer :: node
    integer :: parent
    integer :: level
    integer :: npnode
    real    :: xmin(ndimtree)
    real    :: xmax(ndimtree)
 end type

 integer, public  :: inoderange(2,ncellsmax+1)
 integer, public  :: inodeparts(maxp)
 real             :: xyzh_swap(maxp,4)
 integer          :: inodeparts_swap(maxp)
 integer(kind=1)  :: iphase_swap(maxphase)

 private

contains

!--------------------------------------------------------------------------------
!+
!  Routine to build the tree from scratch
!
!  Notes/To do:
!  -openMP parallelisation of maketree_stack (done - April 2013)
!  -test centre of mass vs. geometric centre based cell sizes (done - 2013)
!  -need analysis module that times (and checks) set_linklist and tree walk
!   for a given dump
!  -test bottom-up vs. top-down neighbour search
!  -should we try to store tree structure with particle arrays?
!  -need to compute centre of mass and moments for each cell on the fly (c.f. revtree?)
!  -need to implement long-range gravitational interaction (done - May 2013)
!  -implement revtree routine to update tree w/out rebuilding (done - Sep 2015)
!+
!-------------------------------------------------------------------------------
subroutine maketree(node, xyzh, np, ndim, ifirstincell, ncells, refinelevels)
 use io,   only:fatal,warning,iprint,iverbose,id
!$ use omp_lib
 type(kdnode),    intent(out)   :: node(ncellsmax+1)
 integer,         intent(in)    :: np,ndim
 real,            intent(inout) :: xyzh(4,maxp)  ! inout because of boundary crossing
 integer,         intent(out)   :: ifirstincell(ncellsmax+1)
 integer(kind=8), intent(out)   :: ncells
 integer, optional, intent(out)  :: refinelevels

 integer :: i,npnode,il,ir,istack,nl,nr,mymum
 integer :: nnode,minlevel,level
 real :: xmini(ndim),xmaxi(ndim),xminl(ndim),xmaxl(ndim),xminr(ndim),xmaxr(ndim)
 integer, parameter :: istacksize = 200
 type(kdbuildstack), save :: stack(istacksize)
 integer, save :: list(maxp)
!$omp threadprivate(stack,list)
 type(kdbuildstack) :: queue(istacksize)
!$ integer :: threadid
 integer :: npcounter
 logical :: wassplit,finished
 character(len=10) :: string

 irootnode = 1
 ifirstincell = 0

 ir = 0
 il = 0
 nl = 0
 nr = 0
 wassplit = .false.
 finished = .false.

 ! construct root node, i.e. find bounds of all particles
 call construct_root_node(np,npcounter,irootnode,ndim,xmini,xmaxi,ifirstincell,xyzh)

 if (inoderange(1,irootnode)==0 .or. inoderange(2,irootnode)==0 ) then
    call fatal('maketree','no particles or all particles dead/accreted')
 endif

! Put root node on top of stack
 ncells = 1
 maxlevel = 0
 minlevel = 31
 istack = 1

 ! maximum level where 2^k indexing can be used (thus avoiding critical sections)
 ! deeper than this we access cells via a stack as usual
 maxlevel_indexed = int(log(real(ncellsmax+1))/log(2.)) - 1

 ! default number of cells is the size of the `indexed' part of the tree
 ! this can be *increased* by building tree beyond indexed levels
 ! and is decreased afterwards according to the maximum depth actually reached
 ncells = 2**(maxlevel_indexed+1) - 1

 ! need to number of particles in node during build to allocate space for local link list
 ! this is counted above to remove dead/accreted particles
 call push_onto_stack(queue(istack),irootnode,0,0,npcounter,xmini,xmaxi,ndim)

 if (.not.done_init_kdtree) then
    ! 1 thread for serial, overwritten when using OpenMP
    numthreads = 1

    ! get number of OpenMPthreads
    !$omp parallel default(none) shared(numthreads)
    !$ numthreads = omp_get_num_threads()
    !$omp end parallel
    done_init_kdtree = .true.
 endif

 ! build using a queue to build level by level until number of nodes = number of threads
 over_queue: do while (istack  <  numthreads)
    ! if the tree finished while building the queue, then we should just return
    ! only happens for small particle numbers
    if (istack <= 0) then
       finished = .true.
       exit over_queue
    endif
    ! pop off front of queue
    call pop_off_stack(queue(1), istack, nnode, mymum, level, npnode, xmini, xmaxi, ndim)

    ! shuffle queue forward
    do i=1,istack
       queue(i) = queue(i+1)
    enddo

    ! construct node
    call construct_node(node(nnode), nnode, mymum, level, xmini, xmaxi, npnode, .true., &  ! construct in parallel
            il, ir, nl, nr, xminl, xmaxl, xminr, xmaxr, &
            ncells, ifirstincell, minlevel, maxlevel, ndim, xyzh, wassplit, list)

    if (wassplit) then ! add children to back of queue
       if (istack+2 > istacksize) call fatal('maketree',&
                                       'queue size exceeded in tree build, increase istacksize and recompile')

       istack = istack + 1
       call push_onto_stack(queue(istack),il,nnode,level+1,nl,xminl,xmaxl,ndim)
       istack = istack + 1
       call push_onto_stack(queue(istack),ir,nnode,level+1,nr,xminr,xmaxr,ndim)
    endif

 enddo over_queue

 ! fix the indices

 done: if (.not.finished) then

    ! build using a stack which builds depth first
    ! each thread grabs a node from the queue and builds its own subtree

!$omp parallel default(none) &
!$omp shared(queue) &
!$omp shared(ll, ifirstincell) &
!$omp shared(xyzh) &
!$omp shared(np, ndim) &
!$omp shared(node, ncells) &
!$omp shared(numthreads) &
!$omp shared(id) &
!$omp private(istack) &
!$omp private(nnode, mymum, level, npnode, xmini, xmaxi) &
!$omp private(ir, il, nl, nr) &
!$omp private(xminr, xmaxr, xminl, xmaxl) &
!$omp private(threadid) &
!$omp private(wassplit) &
!$omp reduction(min:minlevel) &
!$omp reduction(max:maxlevel)
!$omp do schedule(static)
    do i = 1, numthreads

       stack(1) = queue(i)
       istack = 1

       over_stack: do while(istack > 0)

          ! pop node off top of stack
          call pop_off_stack(stack(istack), istack, nnode, mymum, level, npnode, xmini, xmaxi, ndim)

          ! construct node
          call construct_node(node(nnode), nnode, mymum, level, xmini, xmaxi, npnode, .false., &  ! don't construct in parallel
              il, ir, nl, nr, xminl, xmaxl, xminr, xmaxr, &
              ncells, ifirstincell, minlevel, maxlevel, ndim, xyzh, wassplit, list)

          if (wassplit) then ! add children to top of stack
             if (istack+2 > istacksize) call fatal('maketree',&
                                       'stack size exceeded in tree build, increase istacksize and recompile')

             istack = istack + 1
             call push_onto_stack(stack(istack),il,nnode,level+1,nl,xminl,xmaxl,ndim)
             istack = istack + 1
             call push_onto_stack(stack(istack),ir,nnode,level+1,nr,xminr,xmaxr,ndim)
          endif

       enddo over_stack
    enddo
!$omp enddo
!$omp end parallel

 endif done

 ! decrease number of cells if tree is entirely within 2^k indexing limit
 if (maxlevel < maxlevel_indexed) then
    ncells = 2**(maxlevel+1) - 1
 endif
 if (maxlevel > maxlevel_indexed .and. .not.already_warned) then
    write(string,"(i10)") 2**(maxlevel-maxlevel_indexed)
    call warning('maketree','maxlevel > maxlevel_indexed: will run faster if recompiled with '// &
               'NCELLSMAX='//trim(adjustl(string))//'*maxp,',ival=maxlevel_indexed)
 endif

 if (present(refinelevels)) refinelevels = minlevel

 if (iverbose >= 2) then
    write(iprint,"(a,i10,3(a,i2))") ' maketree: nodes = ',ncells,', max level = ',maxlevel,&
       ', min leaf level = ',minlevel,' max level indexed = ',maxlevel_indexed
 endif

end subroutine maketree

!----------------------------
!+
! routine to empty the tree
!+
!----------------------------
subroutine empty_tree(node)
 type(kdnode), intent(out) :: node(:)
 integer :: i

!$omp parallel do private(i)
 do i=1,size(node)
    node(i)%xcen = 0.
    node(i)%size = 0.
    node(i)%hmax = 0.
    node(i)%leftchild = 0
    node(i)%rightchild = 0
    node(i)%parent = 0
#ifdef GRAVITY
    node(i)%mass  = 0.
    node(i)%quads = 0.
#endif
 enddo
!$omp end parallel do

end subroutine empty_tree

!---------------------------------
!+
! routine to construct root node
!+
!---------------------------------
subroutine construct_root_node(np,nproot,irootnode,ndim,xmini,xmaxi,ifirstincell,xyzh)
#ifdef PERIODIC
 use boundary, only:xmin,xmax,ymin,ymax,zmin,zmax,cross_boundary
 use domain,      only:isperiodic
#endif
#ifdef IND_TIMESTEPS
 use part, only:iphase,iactive
#endif
 use part, only:isdead_or_accreted
 integer,         intent(in)  :: np,irootnode,ndim
 integer,         intent(out) :: nproot
 real,            intent(out) :: xmini(ndim), xmaxi(ndim)
 integer,         intent(inout) :: ifirstincell(ncellsmax+1)
 real,            intent(inout) :: xyzh(4,maxp)
 integer :: i,ncross
#ifndef PERIODIC
 real    :: xminpart,yminpart,zminpart,xmaxpart,ymaxpart,zmaxpart
 real    :: xi, yi, zi

 xminpart = xyzh(1,1)
 yminpart = xyzh(2,1)
 zminpart = xyzh(3,1)
 xmaxpart = xminpart
 ymaxpart = yminpart
 zmaxpart = zminpart
#endif

 ncross = 0
 nproot = 0
 do i=1,np
    isnotdead: if (.not.isdead_or_accreted(xyzh(4,i))) then
       nproot = nproot + 1

#ifdef IND_TIMESTEPS
       if (iactive(iphase(i))) then
          inodeparts(nproot) = i  ! +ve if active
       else
          inodeparts(nproot) = -i ! -ve if inactive
       endif
#else
       inodeparts(nproot) = i
#endif

#ifdef PERIODIC
       call cross_boundary(isperiodic,xyzh(:,i),ncross)
#else
       xi = xyzh(1,i)
       yi = xyzh(2,i)
       zi = xyzh(3,i)
       xminpart = min(xminpart,xi)
       yminpart = min(yminpart,yi)
       zminpart = min(zminpart,zi)
       xmaxpart = max(xmaxpart,xi)
       ymaxpart = max(ymaxpart,yi)
       zmaxpart = max(zmaxpart,zi)
#endif
       xyzh_flip(nproot,:) = xyzh(:,i)
       iphase_flip(nproot) = iphase(i)
    endif isnotdead
 enddo

 if (nproot /= 0) then
    inoderange(1,irootnode) = 1
    inoderange(2,irootnode) = nproot
 else
    inoderange(:,irootnode) = 0
 endif

#ifdef PERIODIC
 if (ndim==2) then
    xmini(:) = (/xmin,ymin/)
    xmaxi(:) = (/xmax,ymax/)
 else
    xmini(:) = (/xmin,ymin,zmin/)
    xmaxi(:) = (/xmax,ymax,zmax/)
 endif
#else
 if (ndim==2) then
    xmini(:) = (/xminpart,yminpart/)
    xmaxi(:) = (/xmaxpart,ymaxpart/)
 else
    xmini(:) = (/xminpart,yminpart,zminpart/)
    xmaxi(:) = (/xmaxpart,ymaxpart,zmaxpart/)
 endif
#endif

end subroutine construct_root_node

! also used for queue push
pure subroutine push_onto_stack(stackentry,node,parent,level,npnode,xmin,xmax,ndim)
 type(kdbuildstack), intent(out) :: stackentry
 integer,            intent(in)  :: node,parent,level,ndim
 integer,            intent(in)  :: npnode
 real,               intent(in)  :: xmin(ndim),xmax(ndim)

 stackentry%node   = node
 stackentry%parent = parent
 stackentry%level  = level
 stackentry%npnode = npnode
 stackentry%xmin   = xmin
 stackentry%xmax   = xmax

end subroutine push_onto_stack

! also used for queue pop
pure subroutine pop_off_stack(stackentry, istack, nnode, mymum, level, npnode, xmini, xmaxi, ndim)
 type(kdbuildstack), intent(in)    :: stackentry
 integer,            intent(inout) :: istack
 integer,            intent(out)   :: nnode, mymum, level, npnode
 integer,            intent(in)    :: ndim
 real,               intent(out)   :: xmini(ndim), xmaxi(ndim)

 nnode  = stackentry%node
 mymum  = stackentry%parent
 level  = stackentry%level
 npnode = stackentry%npnode
 xmini  = stackentry%xmin
 xmaxi  = stackentry%xmax
 istack = istack - 1

end subroutine pop_off_stack

!--------------------------------------------------------------------
!+
!  create all the properties for a given node such as centre of mass,
!  size, max smoothing length, etc
!  will also split the node if necessary, setting wassplit=true
!  returns the left and right child information if split
!+
!--------------------------------------------------------------------
subroutine construct_node(nodeentry, nnode, mymum, level, xmini, xmaxi, npnode, doparallel,&
            il, ir, nl, nr, xminl, xmaxl, xminr, xmaxr, &
            ncells, ifirstincell, minlevel, maxlevel, ndim, xyzh, wassplit, list, &
            groupsize)
 use part,      only:massoftype,igas,iphase,iamtype,maxphase,maxp
 use io,        only:fatal,error
#ifdef MPI
 use mpiderivs, only:get_group_cofm,reduce_group
#endif
!!!$ use omputils, only:ipart_omp_lock,nlockgrp
 type(kdnode),      intent(out)   :: nodeentry
 integer,           intent(in)    :: nnode, mymum, level
 integer,           intent(in)    :: ndim
 real,              intent(inout) :: xmini(ndim), xmaxi(ndim)
 integer,           intent(in)    :: npnode
 logical,           intent(in)    :: doparallel
 integer, optional, intent(in)    :: groupsize ! used for global node construction
 integer,           intent(out)   :: il, ir, nl, nr
 real,              intent(out)   :: xminl(ndim), xmaxl(ndim), xminr(ndim), xmaxr(ndim)
 integer(kind=8),   intent(inout) :: ncells
 integer,           intent(out)   :: ifirstincell(ncellsmax+1)
 integer,           intent(inout) :: maxlevel, minlevel
 real,              intent(in)    :: xyzh(4,maxp)
 logical,           intent(out)   :: wassplit
 integer,           intent(out)   :: list(:) ! not actually sent out, but to avoid repeated memory allocation/deallocation

 real                           :: xyzcofm(ndim)
 real                           :: totmass_node
#ifdef MPI
 real                           :: xyzcofmg(ndim)
 real                           :: totmassg
#endif

 logical :: nodeisactive
 logical :: split
 integer :: i,ipart, npcounter
 real    :: xi,yi,zi,hi,dx,dy,dz,dr2,dnpnode
 real    :: r2max, hmax
 real    :: xcofm,ycofm,zcofm,fac,dfac
 real    :: x0(ndimtree)
 integer :: iaxis
 real    :: xpivot
 logical :: iactivei
#ifdef GRAVITY
 real    :: quads(6)
#endif
 real    :: pmassi

 integer :: counterl, counterr

 nodeisactive = .false.
 do i = inoderange(1,nnode),inoderange(2,nnode)
    if (inodeparts(i) > 0) nodeisactive = .true.
 enddo
 npcounter = inoderange(2,nnode) - inoderange(1,nnode) + 1

 if (npcounter /= npnode) then
    print*,'constructing node ',nnode,': found ',npcounter,' particles, expected:',npnode,' particles for this node'
    call fatal('maketree', 'expected number of particles in node differed from actual number')
 endif

 ! following lines to avoid compiler warnings on intent(out) variables
 wassplit = .false.
 ir = 0
 il = 0
 nl = 0
 nr = 0
 if (npnode < 1) return ! node has no particles, just quit

 x0(:) = 0.5*(xmini(:) + xmaxi(:))  ! geometric centre of the node

 r2max = 0.
 hmax  = 0.
 xyzcofm(:) = 0.
 xcofm = 0.
 ycofm = 0.
 zcofm = 0.
!
! to avoid round off error from repeated multiplication by pmassi (which is small)
! we compute the centre of mass with a factor relative to gas particles
! but only if gas particles are present
!
 pmassi = massoftype(igas)
 fac    = 1.
 totmass_node = 0.
 if (pmassi > 0.) then
    dfac = 1./pmassi
 else
    dfac = 1.
 endif

 ! during initial queue build which is serial, we can parallelise this loop
 if (npnode > 1000 .and. doparallel) then
    !$omp parallel do schedule(static) default(none) &
<<<<<<< HEAD
    !$omp shared(npnode,list,xyzh,x0,vxyzu,iphase,massoftype,dfac) &
    !$omp shared(xyzh_flip,inoderange,nnode,iphase_flip) &
=======
    !$omp shared(npnode,list,xyzh,x0,iphase,massoftype,dfac) &
>>>>>>> 7e54dc89
    !$omp private(i,ipart,xi,yi,zi,hi,dx,dy,dz,dr2) &
    !$omp firstprivate(pmassi,fac) &
    !$omp reduction(+:xcofm,ycofm,zcofm,totmass_node) &
    !$omp reduction(max:r2max) &
    !$omp reduction(max:hmax)
    do i=1,npnode
       xi = xyzh_flip(inoderange(1,nnode)+i-1,1)
       yi = xyzh_flip(inoderange(1,nnode)+i-1,2)
       zi = xyzh_flip(inoderange(1,nnode)+i-1,3)
       hi = xyzh_flip(inoderange(1,nnode)+i-1,4)

       dx    = xi - x0(1)
       dy    = yi - x0(2)
#ifdef TREEVIZ
       dz    = 0.
#else
       dz    = zi - x0(3)
#endif
       dr2   = dx*dx + dy*dy + dz*dz
       r2max = max(r2max,dr2)
       hmax  = max(hmax,hi)
       if (maxphase==maxp) then
          pmassi = massoftype(iamtype(iphase_flip(inoderange(1,nnode)+i-1)))
          fac    = pmassi*dfac ! to avoid round-off error
       endif
       totmass_node = totmass_node + pmassi
       xcofm = xcofm + fac*xi
       ycofm = ycofm + fac*yi
       zcofm = zcofm + fac*zi
    enddo
    !$omp end parallel do
 else
    do i=1,npnode
       xi = xyzh_flip(inoderange(1,nnode)+i-1,1)
       yi = xyzh_flip(inoderange(1,nnode)+i-1,2)
       zi = xyzh_flip(inoderange(1,nnode)+i-1,3)
       hi = xyzh_flip(inoderange(1,nnode)+i-1,4)

       dx    = xi - x0(1)
       dy    = yi - x0(2)
#ifdef TREEVIZ
       dz    = 0.
#else
       dz    = zi - x0(3)
#endif
       dr2   = dx*dx + dy*dy + dz*dz
       r2max = max(r2max,dr2)
       hmax  = max(hmax,hi)
       if (maxphase==maxp) then
          pmassi = massoftype(iamtype(iphase_flip(inoderange(1,nnode)+i-1)))
          fac    = pmassi*dfac ! to avoid round-off error
       endif
       totmass_node = totmass_node + pmassi
       xcofm = xcofm + fac*xi
       ycofm = ycofm + fac*yi
       zcofm = zcofm + fac*zi
    enddo
 endif
 dnpnode = 1./real(npnode)
 if (ndim==2) then
    xyzcofm(1:2) = (/xcofm,ycofm/)
 else
    xyzcofm = (/xcofm,ycofm,zcofm/)
 endif
 if (totmass_node<=0.) call fatal('mtree','totmass_node==0',val=totmass_node)
 xyzcofm(:)   = xyzcofm(:)/(totmass_node*dfac)

#ifdef MPI
 ! if this is global node construction
 if (present(groupsize)) then
    call get_group_cofm(xyzcofm,totmass_node,level,groupsize,xyzcofmg,totmassg)
    xyzcofm = xyzcofmg
    totmass_node = totmassg
 endif
#endif

!--for gravity, we need the centre of the node to be the centre of mass
 x0(:) = xyzcofm(:)
 r2max = 0.
#ifdef GRAVITY
 quads(:) = 0.
#endif

 !--recompute size of node
 do i=1,npnode
    xi = xyzh_flip(inoderange(1,nnode)+i-1,1)
    yi = xyzh_flip(inoderange(1,nnode)+i-1,2)
    zi = xyzh_flip(inoderange(1,nnode)+i-1,3)
    hi = xyzh_flip(inoderange(1,nnode)+i-1,4)

    dx    = xi - x0(1)
    dy    = yi - x0(2)
#ifdef TREEVIZ
    dz    = 0.
#else
    dz    = zi - x0(3)
#endif
    dr2   = dx*dx + dy*dy + dz*dz
    r2max = max(r2max,dr2)
#ifdef GRAVITY
    if (maxphase==maxp) then
       pmassi = massoftype(iamtype(iphase_flip(inoderange(1,nnode)+i-1)))
    endif
    quads(1) = quads(1) + pmassi*(3.*dx*dx - dr2)
    quads(2) = quads(2) + pmassi*(3.*dx*dy)
    quads(3) = quads(3) + pmassi*(3.*dx*dz)
    quads(4) = quads(4) + pmassi*(3.*dy*dy - dr2)
    quads(5) = quads(5) + pmassi*(3.*dy*dz)
    quads(6) = quads(6) + pmassi*(3.*dz*dz - dr2)
#endif
 enddo

#ifdef MPI
 if (present(groupsize)) then
    r2max = reduce_group(r2max,'max',level)
    hmax = reduce_group(hmax,'max',level)
    xmini(1) = reduce_group(xmini(1),'min',level)
    xmini(2) = reduce_group(xmini(2),'min',level)
    xmini(3) = reduce_group(xmini(3),'min',level)
    xmaxi(1) = reduce_group(xmaxi(1),'max',level)
    xmaxi(2) = reduce_group(xmaxi(2),'max',level)
    xmaxi(3) = reduce_group(xmaxi(3),'max',level)
#ifdef GRAVITY
    quads(1) = reduce_group(quads(1),'+',level)
    quads(2) = reduce_group(quads(2),'+',level)
    quads(3) = reduce_group(quads(3),'+',level)
    quads(4) = reduce_group(quads(4),'+',level)
    quads(5) = reduce_group(quads(5),'+',level)
    quads(6) = reduce_group(quads(6),'+',level)
#endif
 endif
#endif

 ! assign properties to node
 nodeentry%xcen    = x0(:)
 nodeentry%size    = sqrt(r2max) + epsilon(r2max)
 nodeentry%hmax    = hmax
 nodeentry%parent  = mymum
#ifdef GRAVITY
 nodeentry%mass    = totmass_node
 nodeentry%quads   = quads
#endif
#ifdef TREEVIZ
 nodeentry%xmin(:) = xmini(:)
 nodeentry%xmax(:) = xmaxi(:)
#endif

 wassplit = (npnode > minpart)

 if (.not. wassplit) then
    nodeentry%leftchild  = 0
    nodeentry%rightchild = 0
    maxlevel = max(level,maxlevel)
    minlevel = min(level,minlevel)
    !--filling link list here is unnecessary (already filled)
    !  except with individual timesteps where we mark leaf node as active/inactive
#ifdef IND_TIMESTEPS
    !
    !--mark leaf node as active (contains some active particles)
    !  or inactive by setting the firstincell to +ve (active) or -ve (inactive)
    !
    if (nodeisactive) then
       ifirstincell(nnode) = 1
    else
       ifirstincell(nnode) = -1
    endif
#else
    ifirstincell(nnode) = 1
#endif
 else ! split this node and add children to stack
    iaxis  = maxloc(xmaxi - xmini,1) ! split along longest axis
    xpivot = xyzcofm(iaxis)          ! split on centre of mass

    ! create two children nodes and point to them from current node
    ! always use G&R indexing for global tree
    if ((level < maxlevel_indexed) .or. (present(groupsize))) then
       il = 2*nnode   ! indexing as per Gafton & Rosswog (2011)
       ir = il + 1
    else
       ! need locks when changing ncells to get node labels correct
       !$omp critical(addncells)
       if (ncells+2 > ncellsmax) call fatal('maketree',&
          'number of nodes exceeds array dimensions, increase ncellsmax and recompile',ival=int(ncellsmax))

       ncells = ncells + 1
       il = int(ncells)
       ncells = ncells + 1
       ir = int(ncells)
       !$omp end critical(addncells)
       !$omp flush(ncells)
    endif
    nodeentry%leftchild  = il
    nodeentry%rightchild = ir

    ifirstincell(nnode) = 0

    nl = inoderange(1,nnode)
    nr = inoderange(2,nnode)
    inodeparts_swap(nl:nr) = inodeparts(nl:nr)
    xyzh_swap(nl:nr,:) = xyzh_flip(nl:nr,:)
    iphase_swap(nl:nr) = iphase_flip(nl:nr)
    counterl = 0
    !DIR$ ivdep
    do i = inoderange(1,nnode), inoderange(2,nnode)
       xi = xyzh_swap(i,iaxis)
       if (xi  <=  xpivot) then
          inodeparts(nl+counterl) = inodeparts_swap(i)
          xyzh_flip(nl+counterl,1) = xyzh_swap(i,1)
          xyzh_flip(nl+counterl,2) = xyzh_swap(i,2)
          xyzh_flip(nl+counterl,3) = xyzh_swap(i,3)
          xyzh_flip(nl+counterl,4) = xyzh_swap(i,4)
          iphase_flip(nl+counterl) = iphase_swap(i)
          counterl = counterl + 1
       endif
    enddo
    nl = nl + counterl
    counterr=0
    !DIR$ ivdep
    do i = inoderange(1,nnode), inoderange(2,nnode)
       xi = xyzh_swap(i,iaxis)
       if (xi  >  xpivot) then
          inodeparts(nl+counterr) = inodeparts_swap(i)
          xyzh_flip(nl+counterr,1) = xyzh_swap(i,1)
          xyzh_flip(nl+counterr,2) = xyzh_swap(i,2)
          xyzh_flip(nl+counterr,3) = xyzh_swap(i,3)
          xyzh_flip(nl+counterr,4) = xyzh_swap(i,4)
          iphase_flip(nl+counterr) = iphase_swap(i)
          counterr = counterr + 1
       endif
    enddo
    nr = nr - counterr
    inoderange(1,il) = inoderange(1,nnode)
    inoderange(2,il) = nl - 1
    inoderange(1,ir) = nr + 1
    inoderange(2,ir) = inoderange(2,nnode)
    nl = nl - inoderange(1,nnode)
    nr = inoderange(2,nnode) - nr

    if (nr + nl  /=  npnode) then
       call error('maketree','number of left + right != parent number of particles while splitting node')
    endif

    ! see if all the particles ended up in one node, if so, arbitrarily build 2 cells (global tree build is excepted)
    if (((nl==npnode) .or. (nr==npnode)) .and. (.not. present(groupsize))) then
      ! no need to move particles because if they all ended up in one node,
      ! then they are still in the original order
      nl = npnode / 2
      nr= npnode - counterl
      inoderange(1,il) = inoderange(1,nnode)
      inoderange(2,il) = inoderange(1,nnode) + nl - 1
      inoderange(1,ir) = inoderange(2,nnode) - nr + 1
      inoderange(2,ir) = inoderange(2,nnode)
    endif

    xminl(1) = minval(xyzh_flip(inoderange(1,il):inoderange(2,il),1))
    xminl(2) = minval(xyzh_flip(inoderange(1,il):inoderange(2,il),2))
    xminl(3) = minval(xyzh_flip(inoderange(1,il):inoderange(2,il),3))
    xmaxl(1) = maxval(xyzh_flip(inoderange(1,il):inoderange(2,il),1))
    xmaxl(2) = maxval(xyzh_flip(inoderange(1,il):inoderange(2,il),2))
    xmaxl(3) = maxval(xyzh_flip(inoderange(1,il):inoderange(2,il),3))
    xminr(1) = minval(xyzh_flip(inoderange(1,ir):inoderange(2,ir),1))
    xminr(2) = minval(xyzh_flip(inoderange(1,ir):inoderange(2,ir),2))
    xminr(3) = minval(xyzh_flip(inoderange(1,ir):inoderange(2,ir),3))
    xmaxr(1) = maxval(xyzh_flip(inoderange(1,ir):inoderange(2,ir),1))
    xmaxr(2) = maxval(xyzh_flip(inoderange(1,ir):inoderange(2,ir),2))
    xmaxr(3) = maxval(xyzh_flip(inoderange(1,ir):inoderange(2,ir),3))

 endif

end subroutine construct_node

!----------------------------------------------------------------
!+
!  Routine to walk tree for neighbour search
!  (all particles within a given h_i and optionally within h_j)
!+
!----------------------------------------------------------------
subroutine getneigh(node,xpos,xsizei,rcuti,ndim,listneigh,nneigh,xyzh,xyzcache,ixyzcachesize,ifirstincell,&
& ll,get_hj,fnode,remote_export)
 use dim,      only:maxneigh
#ifdef PERIODIC
 use boundary, only:dxbound,dybound,dzbound
#endif
 use io,       only:iprint,fatal,id
 use part,     only:maxgrav,gravity
#ifdef FINVSQRT
 use fastmath, only:finvsqrt
#endif
 use kernel,   only:radkern
 type(kdnode), intent(in)           :: node(ncellsmax+1)
 integer, intent(in)                :: ndim,ixyzcachesize
 real,    intent(in)                :: xpos(ndim)
 real,    intent(in)                :: xsizei,rcuti
 integer, intent(out)               :: listneigh(maxneigh)
 integer, intent(out)               :: nneigh
 real,    intent(in)                :: xyzh(4,maxp)
 real,    intent(out)               :: xyzcache(:,:)
 integer, intent(in)                :: ifirstincell(ncellsmax+1)
 integer, intent(in)                :: ll(maxp)
 logical, intent(in)                :: get_hj
 real,    intent(out),    optional  :: fnode(lenfgrav)
 logical, intent(out),    optional  :: remote_export(:)
 integer, parameter :: istacksize = 300
 integer :: maxcache
 integer :: nstack(istacksize)
 integer :: ipart,n,istack,il,ir,npnode
 real :: dx,dy,dz,xsizej,rcutj
 real :: rcut,rcut2,r2
 real :: xoffset,yoffset,zoffset,tree_acc2
 logical :: open_tree_node
#ifdef GRAVITY
 real :: quads(6)
 real :: dr,totmass_node
#endif
#ifdef PERIODIC
 real :: hdlx,hdly,hdlz

 hdlx = 0.5*dxbound
 hdly = 0.5*dybound
 hdlz = 0.5*dzbound
#endif
 tree_acc2 = tree_accuracy*tree_accuracy
 if (present(fnode)) fnode(:) = 0.
 rcut     = rcuti

 if (ixyzcachesize > 0) then
    maxcache = size(xyzcache(1,:))
 else
    maxcache = 0
 endif

 if (present(remote_export)) remote_export = .false.

 nneigh = 0
 istack = 1
 nstack(istack) = irootnode
 open_tree_node = .false.

 over_stack: do while(istack /= 0)
    n = nstack(istack)
    istack = istack - 1
    dx = xpos(1) - node(n)%xcen(1)      ! distance between node centres
    dy = xpos(2) - node(n)%xcen(2)
#ifndef TREEVIZ
    dz = xpos(3) - node(n)%xcen(3)
#endif
    xsizej       = node(n)%size
#ifdef GRAVITY
    totmass_node = node(n)%mass
    quads        = node(n)%quads
#endif
    il      = node(n)%leftchild
    ir      = node(n)%rightchild
    xoffset = 0.
    yoffset = 0.
    zoffset = 0.
#ifdef PERIODIC
    if (abs(dx) > hdlx) then            ! mod distances across boundary if periodic BCs
       xoffset = dxbound*SIGN(1.0,dx)
       dx = dx - xoffset
    endif
    if (abs(dy) > hdly) then
       yoffset = dybound*SIGN(1.0,dy)
       dy = dy - yoffset
    endif
    if (abs(dz) > hdlz) then
       zoffset = dzbound*SIGN(1.0,dz)
       dz = dz - zoffset
    endif
#endif
    r2    = dx*dx + dy*dy + dz*dz
    if (get_hj) then  ! find neighbours within both hi and hj
       rcutj = radkern*node(n)%hmax
       rcut  = max(rcuti,rcutj)
    endif
    rcut2 = (xsizei + xsizej + rcut)**2   ! node size + search radius
#ifdef GRAVITY
    open_tree_node = tree_acc2*r2 < xsizej*xsizej    ! tree opening criterion for self-gravity
#endif
    if ((r2 < rcut2) .or. open_tree_node) then
       if_leaf: if (ifirstincell(n) /= 0) then ! once we hit a leaf node, retrieve contents into trial neighbour cache
          if_global_walk: if (present(remote_export)) then
             ! id is stored in ipart as id + 1
             if (ifirstincell(n) /= (id + 1)) then
                remote_export(ifirstincell(n)) = .true.
             endif
          else
             npnode = inoderange(2,n) - inoderange(1,n) + 1
             if_cache_fits: if (nneigh + npnode <= ixyzcachesize) then
                 if (maxcache >= 4) then
                   do ipart=1,npnode
                    listneigh(nneigh+ipart) = abs(inodeparts(inoderange(1,n)+ipart-1))
                    xyzcache(nneigh+ipart,1) = xyzh_flip(inoderange(1,n)+ipart-1,1) + xoffset
                    xyzcache(nneigh+ipart,2) = xyzh_flip(inoderange(1,n)+ipart-1,2) + yoffset
                    xyzcache(nneigh+ipart,3) = xyzh_flip(inoderange(1,n)+ipart-1,3) + zoffset
                    xyzcache(nneigh+ipart,4) = 1./xyzh_flip(inoderange(1,n)+ipart-1,4)
                  enddo
                 else
                   do ipart=1,npnode
                    listneigh(nneigh+ipart) = abs(inodeparts(inoderange(1,n)+ipart-1))
                    xyzcache(nneigh+ipart,1) = xyzh_flip(inoderange(1,n)+ipart-1,1) + xoffset
                    xyzcache(nneigh+ipart,2) = xyzh_flip(inoderange(1,n)+ipart-1,2) + yoffset
                    xyzcache(nneigh+ipart,3) = xyzh_flip(inoderange(1,n)+ipart-1,3) + zoffset
                   enddo
                 endif
             elseif (nneigh < ixyzcachesize) then
                if (maxcache >= 4) then
                   do ipart=1,ixyzcachesize-nneigh
                      listneigh(nneigh+ipart) = abs(inodeparts(inoderange(1,n)+ipart-1))
                      xyzcache(nneigh+ipart,1) = xyzh_flip(inoderange(1,n)+ipart-1,1) + xoffset
                      xyzcache(nneigh+ipart,2) = xyzh_flip(inoderange(1,n)+ipart-1,2) + yoffset
                      xyzcache(nneigh+ipart,3) = xyzh_flip(inoderange(1,n)+ipart-1,3) + zoffset
                      xyzcache(nneigh+ipart,4) = 1./xyzh_flip(inoderange(1,n)+ipart-1,4)
                   enddo
                else
                   do ipart=1,ixyzcachesize-nneigh
                      listneigh(nneigh+ipart) = abs(inodeparts(inoderange(1,n)+ipart-1))
                      xyzcache(nneigh+ipart,1) = xyzh_flip(inoderange(1,n)+ipart-1,1) + xoffset
                      xyzcache(nneigh+ipart,2) = xyzh_flip(inoderange(1,n)+ipart-1,2) + yoffset
                      xyzcache(nneigh+ipart,3) = xyzh_flip(inoderange(1,n)+ipart-1,3) + zoffset
                   enddo
                endif
                do ipart=ixyzcachesize-nneigh+1,npnode
                   listneigh(nneigh+ipart) = abs(inodeparts(inoderange(1,n)+ipart-1))
                enddo
             else
                do ipart=1,npnode
                   listneigh(nneigh+ipart) = abs(inodeparts(inoderange(1,n)+ipart-1))
                enddo
             endif if_cache_fits
             nneigh = nneigh + npnode
          endif if_global_walk
       else
          if (istack+2 > istacksize) call fatal('getneigh','stack overflow in getneigh')
          if (il /= 0) then
             istack = istack + 1
             nstack(istack) = il
          endif
          if (ir /= 0) then
             istack = istack + 1
             nstack(istack) = ir
          endif
       endif if_leaf
#ifdef GRAVITY
    elseif (present(fnode)) then

!
!--long range force on node due to distant node, along node centres
!  along with derivatives in order to perform series expansion
!
#ifdef FINVSQRT
       dr = finvsqrt(r2)
#else
       dr = 1./sqrt(r2)
#endif
       call compute_fnode(dx,dy,dz,dr,totmass_node,quads,fnode)
#endif
    endif
 enddo over_stack

end subroutine getneigh

!-----------------------------------------------------------
!+
!  Compute the gravitational force between the node centres
!  along with the derivatives and second derivatives
!  required for the Taylor series expansions.
!+
!-----------------------------------------------------------
pure subroutine compute_fnode(dx,dy,dz,dr,totmass,quads,fnode)
 real, intent(in)    :: dx,dy,dz,dr,totmass
 real, intent(in)    :: quads(6)
 real, intent(inout) :: fnode(lenfgrav)
 real :: dr3,dr4,dr5,dr6,dr3m,rx,ry,rz,qxx,qxy,qxz,qyy,qyz,qzz
 real :: dr4m3,rijQij,riQix,riQiy,riQiz,fqx,fqy,fqz
 real :: dfxdxq,dfxdyq,dfxdzq,dfydyq,dfydzq,dfzdzq
 real :: d2fxxxq,d2fxxyq,d2fxxzq,d2fxyyq,d2fxyzq
 real :: d2fxzzq,d2fyyyq,d2fyyzq,d2fyzzq,d2fzzzq

 dr3  = dr*dr*dr
 dr4  = dr*dr3
 dr5  = dr*dr4
 dr6  = dr*dr5
 dr3m  = totmass*dr3
 dr4m3 = 3.*totmass*dr4
 rx  = dx*dr
 ry  = dy*dr
 rz  = dz*dr
 qxx = quads(1)
 qxy = quads(2)
 qxz = quads(3)
 qyy = quads(4)
 qyz = quads(5)
 qzz = quads(6)
 rijQij = (rx*rx*qxx + ry*ry*qyy + rz*rz*qzz + &
        2.*(rx*ry*qxy + rx*rz*qxz + ry*rz*qyz))
 riQix = (rx*qxx + ry*qxy + rz*qxz)
 riQiy = (rx*qxy + ry*qyy + rz*qyz)
 riQiz = (rx*qxz + ry*qyz + rz*qzz)
 fqx = dr4*(riQix - 2.5*rx*rijQij)
 fqy = dr4*(riQiy - 2.5*ry*rijQij)
 fqz = dr4*(riQiz - 2.5*rz*rijQij)
 dfxdxq = dr5*(qxx - 10.*rx*riQix - 2.5*rijQij   + 17.5*rx*rx*rijQij)
 dfxdyq = dr5*(qxy -  5.*ry*riQix - 5.0*rx*riQiy + 17.5*rx*ry*rijQij)
 dfxdzq = dr5*(qxz -  5.*rx*riQiz - 5.0*rz*riQix + 17.5*rx*rz*rijQij)
 dfydyq = dr5*(qyy - 10.*ry*riQiy - 2.5*rijQij   + 17.5*ry*ry*rijQij)
 dfydzq = dr5*(qyz -  5.*ry*riQiz - 5.0*rz*riQiy + 17.5*ry*rz*rijQij)
 dfzdzq = dr5*(qzz - 10.*rz*riQiz - 2.5*rijQij   + 17.5*rz*rz*rijQij)
 d2fxxxq = dr6*(-15.*qxx*rx + 105.*rx*rx*riQix - 15.*riQix - 157.5*rx*rx*rx*rijQij + 52.5*rx*rijQij)
 d2fxxyq = dr6*(35.*rx*rx*riQiy - 10.*qxy*rx - 5.*qxx*ry - 5.*riQiy &
              + 70.*rx*ry*riQix - 157.5*rx*rx*ry*rijQij + 17.5*ry*rijQij)
 d2fxxzq = dr6*(35.*rx*rx*riQiz - 10.*qxz*rx - 5.*qxx*rz - 5.*riQiz &
              + 70.*rx*rz*riQix - 157.5*rx*rx*rz*rijQij + 17.5*rz*rijQij)
 d2fxyyq = dr6*(35.*ry*ry*riQix - 10.*qxy*ry - 5.*qyy*rx - 5.*riQix &
              + 70.*rx*ry*riQiy - 157.5*rx*ry*ry*rijQij + 17.5*rx*rijQij)
 d2fxyzq = dr6*(35.*rx*ry*riQiz - 5.*qyz*rx - 5.*qxz*ry - 5.*qxy*rz &
              + 35.*ry*rz*riQix + 35.*rx*rz*riQiy - 157.5*rx*ry*rz*rijQij)
 d2fxzzq = dr6*(35.*rz*rz*riQix - 10.*qxz*rz - 5.*qzz*rx - 5.*riQix &
              + 70.*rx*rz*riQiz - 157.5*rx*rz*rz*rijQij + 17.5*rx*rijQij)
 d2fyyyq = dr6*(-15.*qyy*ry + 105.*ry*ry*riQiy - 15.*riQiy - 157.5*ry*ry*ry*rijQij + 52.5*ry*rijQij)
 d2fyyzq = dr6*(35.*ry*ry*riQiz - 10.*qyz*ry - 5.*qyy*rz - 5.*riQiz &
              + 70.*ry*rz*riQiy - 157.5*ry*ry*rz*rijQij + 17.5*rz*rijQij)
 d2fyzzq = dr6*(35.*rz*rz*riQiy - 10.*qyz*rz - 5.*qzz*ry - 5.*riQiy &
              + 70.*ry*rz*riQiz - 157.5*ry*rz*rz*rijQij + 17.5*ry*rijQij)
 d2fzzzq = dr6*(-15.*qzz*rz + 105.*rz*rz*riQiz - 15.*riQiz - 157.5*rz*rz*rz*rijQij + 52.5*rz*rijQij)

 fnode(1) = fnode(1) - dx*dr3m + fqx ! fx
 fnode(2) = fnode(2) - dy*dr3m + fqy ! fy
 fnode(3) = fnode(3) - dz*dr3m + fqz ! fz
 fnode(4) = fnode(4) + dr3m*(3.*rx*rx - 1.) + dfxdxq ! dfx/dx
 fnode(5) = fnode(5) + dr3m*(3.*rx*ry)      + dfxdyq ! dfx/dy, same as dfy/dx
 fnode(6) = fnode(6) + dr3m*(3.*rx*rz)      + dfxdzq ! dfx/dz, same as dfz/dx
 fnode(7) = fnode(7) + dr3m*(3.*ry*ry - 1.) + dfydyq ! dfy/dy
 fnode(8) = fnode(8) + dr3m*(3.*ry*rz)      + dfydzq ! dfy/dz, same as dfz/dy
 fnode(9) = fnode(9) + dr3m*(3.*rz*rz - 1.) + dfzdzq ! dfz/dz
 fnode(10) = fnode(10) - dr4m3*(5.*rx*rx*rx - 3.*rx) + d2fxxxq ! d2fxdxdx
 fnode(11) = fnode(11) - dr4m3*(5.*rx*rx*ry - ry)    + d2fxxyq ! d2fxdxdy
 fnode(12) = fnode(12) - dr4m3*(5.*rx*rx*rz - rz)    + d2fxxzq ! d2fxdxdz
 fnode(13) = fnode(13) - dr4m3*(5.*rx*ry*ry - rx)    + d2fxyyq ! d2fxdydy
 fnode(14) = fnode(14) - dr4m3*(5.*rx*ry*rz)         + d2fxyzq ! d2fxdydz
 fnode(15) = fnode(15) - dr4m3*(5.*rx*rz*rz - rx)    + d2fxzzq ! d2fxdzdz
 fnode(16) = fnode(16) - dr4m3*(5.*ry*ry*ry - 3.*ry) + d2fyyyq ! d2fydydy
 fnode(17) = fnode(17) - dr4m3*(5.*ry*ry*rz - rz)    + d2fyyzq ! d2fydydz
 fnode(18) = fnode(18) - dr4m3*(5.*ry*rz*rz - ry)    + d2fyzzq ! d2fydzdz
 fnode(19) = fnode(19) - dr4m3*(5.*rz*rz*rz - 3.*rz) + d2fzzzq ! d2fzdzdz
 fnode(20) = fnode(20) - totmass*dr - 0.5*rijQij*dr3 ! potential

end subroutine compute_fnode

!----------------------------------------------------------------
!+
!  Internal subroutine to compute the Taylor-series expansion
!  of the gravitational force, given the force acting on the
!  centre of the node and its derivatives
!
! INPUT:
!   fnode: array containing force on node due to distant nodes
!          and first derivatives of f (i.e. Jacobian matrix)
!          and second derivatives of f (i.e. Hessian matrix)
!   dx,dy,dz: offset of the particle from the node centre of mass
!
! OUTPUT:
!   fxi,fyi,fzi : gravitational force at the new position
!+
!----------------------------------------------------------------
pure subroutine expand_fgrav_in_taylor_series(fnode,dx,dy,dz,fxi,fyi,fzi,poti)
 real, intent(in)  :: fnode(lenfgrav)
 real, intent(in)  :: dx,dy,dz
 real, intent(out) :: fxi,fyi,fzi,poti
 real :: dfxx,dfxy,dfxz,dfyy,dfyz,dfzz
 real :: d2fxxx,d2fxxy,d2fxxz,d2fxyy,d2fxyz,d2fxzz,d2fyyy,d2fyyz,d2fyzz,d2fzzz

 fxi = fnode(1)
 fyi = fnode(2)
 fzi = fnode(3)
 dfxx = fnode(4)
 dfxy = fnode(5)
 dfxz = fnode(6)
 dfyy = fnode(7)
 dfyz = fnode(8)
 dfzz = fnode(9)
 d2fxxx = fnode(10)
 d2fxxy = fnode(11)
 d2fxxz = fnode(12)
 d2fxyy = fnode(13)
 d2fxyz = fnode(14)
 d2fxzz = fnode(15)
 d2fyyy = fnode(16)
 d2fyyz = fnode(17)
 d2fyzz = fnode(18)
 d2fzzz = fnode(19)
 poti = fnode(20)

 fxi = fxi + dx*(dfxx + 0.5*(dx*d2fxxx + dy*d2fxxy + dz*d2fxxz)) &
           + dy*(dfxy + 0.5*(dx*d2fxxy + dy*d2fxyy + dz*d2fxyz)) &
           + dz*(dfxz + 0.5*(dx*d2fxxz + dy*d2fxyz + dz*d2fxzz))
 fyi = fyi + dx*(dfxy + 0.5*(dx*d2fxxy + dy*d2fxyy + dz*d2fxyz)) &
           + dy*(dfyy + 0.5*(dx*d2fxyy + dy*d2fyyy + dz*d2fyyz)) &
           + dz*(dfyz + 0.5*(dx*d2fxyz + dy*d2fyyz + dz*d2fyzz))
 fzi = fzi + dx*(dfxz + 0.5*(dx*d2fxxz + dy*d2fxyz + dz*d2fxzz)) &
           + dy*(dfyz + 0.5*(dx*d2fxyz + dy*d2fyyz + dz*d2fyzz)) &
           + dz*(dfzz + 0.5*(dx*d2fxzz + dy*d2fyzz + dz*d2fzzz))
 poti = poti - (dx*fxi + dy*fyi + dz*fzi)

 return
end subroutine expand_fgrav_in_taylor_series

!-----------------------------------------------
!+
!  Routine to update a constructed tree
!  Note: current version ONLY works if
!  tree is built to < maxlevel_indexed
!  That is, it relies on the 2^n style tree
!  indexing to sweep out each level
!+
!-----------------------------------------------
subroutine revtree(node, xyzh, ifirstincell, ncells)
 use dim,  only:maxp
 use part, only:maxphase,iphase,igas,massoftype,iamtype
 use io,   only:fatal
 type(kdnode), intent(inout) :: node(ncellsmax+1)
 real,    intent(in)  :: xyzh(4,maxp)
 integer, intent(in)  :: ifirstincell(ncellsmax+1)
 integer(kind=8), intent(in) :: ncells
 real :: hmax, r2max
 real :: xi, yi, zi, hi
 real :: dx, dy, dz, dr2
#ifdef GRAVITY
 real :: quads(6)
#endif
 integer :: icell, i, level, il, ir
 real :: pmassi, totmass
 real :: x0(3)
 type(kdnode) :: nodel,noder

 pmassi = massoftype(igas)
 do i=1,int(ncells)
#ifdef GRAVITY
    ! cannot update centre of node without gravity
    ! as it is not at the centre of mass
    node(i)%xcen(:) = 0.
#endif
    node(i)%size    = 0.
    node(i)%hmax    = 0.
#ifdef GRAVITY
    node(i)%mass    = 0.
    node(i)%quads(:)= 0.
#endif
 enddo

!$omp parallel default(none) &
!$omp shared(xyzh, ifirstincell, ncells) &
!$omp shared(node, ll, iphase, massoftype, maxlevel) &
!$omp private(hmax, r2max, xi, yi, zi, hi, il, ir, nodel, noder) &
!$omp private(dx, dy, dz, dr2, icell, i, x0) &
#ifdef GRAVITY
!$omp private(quads) &
#endif
!$omp firstprivate(pmassi) &
!$omp private(totmass)
!$omp do schedule(guided, 2)
 over_cells: do icell=1,int(ncells)

    i = abs(ifirstincell(icell))
    if (i==0) cycle over_cells

    ! find centre of mass
    ! this becomes the new node center
    x0 = 0.
    totmass = 0.0
    calc_cofm: do while (i /= 0)
       xi = xyzh(1,i)
       yi = xyzh(2,i)
       zi = xyzh(3,i)
       if (maxphase==maxp) then
          pmassi = massoftype(iamtype(iphase(i)))
       endif
       x0(1) = x0(1) + pmassi*xi
       x0(2) = x0(2) + pmassi*yi
       x0(3) = x0(3) + pmassi*zi
       totmass = totmass + pmassi

       i = abs(ll(i))
    enddo calc_cofm

    x0 = x0/totmass
#ifdef GRAVITY
    node(icell)%xcen(1) = x0(1)
    node(icell)%xcen(2) = x0(2)
    node(icell)%xcen(3) = x0(3)
#endif

    i = abs(ifirstincell(icell))

    ! update cell size, hmax
    r2max = 0.
    hmax = 0.
#ifdef GRAVITY
    quads = 0.
#endif
    over_parts: do while (i /= 0)
       xi = xyzh(1,i)
       yi = xyzh(2,i)
       zi = xyzh(3,i)
       hi = xyzh(4,i)
       dx = xi - node(icell)%xcen(1)
       dy = yi - node(icell)%xcen(2)
       dz = zi - node(icell)%xcen(3)
       dr2 = dx*dx + dy*dy + dz*dz
       r2max = max(dr2, r2max)
       hmax  = max(hi, hmax)
#ifdef GRAVITY
       if (maxphase==maxp) then
          pmassi = massoftype(iamtype(iphase(i)))
       endif
       quads(1) = quads(1) + pmassi*(3.*dx*dx - dr2)
       quads(2) = quads(2) + pmassi*(3.*dx*dy)
       quads(3) = quads(3) + pmassi*(3.*dx*dz)
       quads(4) = quads(4) + pmassi*(3.*dy*dy - dr2)
       quads(5) = quads(5) + pmassi*(3.*dy*dz)
       quads(6) = quads(6) + pmassi*(3.*dz*dz - dr2)
#endif
       ! move to next particle in list
       i = abs(ll(i))
    enddo over_parts

    node(icell)%size = sqrt(r2max) + epsilon(r2max)
    node(icell)%hmax = hmax
#ifdef GRAVITY
    node(icell)%mass = totmass
    node(icell)%quads = quads
#endif
 enddo over_cells
!$omp enddo
!
! propagate information to parent nodes
! here we sweep across each level at a time
! and update each node from its two children
!
 do level=maxlevel-1,0,-1
!$omp do
    do i=2**level,2**(level+1)-1
       ! get child nodes
       il = node(i)%leftchild
       ir = node(i)%rightchild
       if (il > 0 .and. ir > 0) then
          nodel = node(il)
          noder = node(ir)
          call add_child_nodes(nodel,noder,node(i))
       else
          if (il > 0 .or. ir > 0) then
             ! should never happen, should have two children or none
             call fatal('revtree','node with only one child during tree revision',var='ir',ival=ir)
          endif
       endif
    enddo
!$omp enddo
 enddo
!$omp end parallel

end subroutine revtree

!-----------------------------------------------------------------
!+
!  Update parent node from the properties of the two child nodes
!  IN:
!    l, r - two child nodes
!  OUT:
!    nodei - updated parent node
!+
!-----------------------------------------------------------------
subroutine add_child_nodes(l,r,nodei)
 type(kdnode), intent(in)  :: l,r
 type(kdnode), intent(out) :: nodei
 real :: xl(3),sl,hl
 real :: xr(3),sr,hr
#ifdef GRAVITY
 real :: ql(6),qr(6),mr,ml,mnode,dm
#endif
 real :: dx,dy,dz,dr2,dr

 xl = l%xcen
 hl = l%hmax
 sl = l%size
#ifdef GRAVITY
 ml = l%mass
 ql = l%quads
#endif

 xr = r%xcen
 hr = r%hmax
 sr = r%size
#ifdef GRAVITY
 mr = r%mass
 qr = r%quads
 mnode = ml + mr
 dm    = 1./mnode
#endif
 dx = xl(1) - xr(1)
 dy = xl(2) - xr(2)
 dz = xl(3) - xr(3)
 dr2 = dx*dx + dy*dy + dz*dz
 dr  = sqrt(dr2)
#ifdef GRAVITY
 ! centre of mass
 nodei%xcen = (xl*ml + xr*mr)*dm
 ! size, formula as in Benz et al. 1990
 ! and from thinking about it...
 nodei%size = max(ml*dm*dr+sr,mr*dm*dr+sl)
#else
 ! distance between left child and node centre
 dx = xl(1) - nodei%xcen(1)
 dy = xl(2) - nodei%xcen(2)
 dz = xl(3) - nodei%xcen(3)
 dr = sqrt(dx*dx + dy*dy + dz*dz)
 nodei%size = dr+sl
 ! distance between right child and node centre
 dx = xr(1) - nodei%xcen(1)
 dy = xr(2) - nodei%xcen(2)
 dz = xr(3) - nodei%xcen(3)
 dr = sqrt(dx*dx + dy*dy + dz*dz)
 nodei%size = max(nodei%size,dr+sr)
#endif
 nodei%hmax = max(hl,hr)
#ifdef GRAVITY
 nodei%mass = mnode
 ! quadrupole moments, see Benz et al. (1990), this is also
 ! the parallel axis theorem
 nodei%quads(1) = ql(1) + qr(1) + ml*mr*(3.*dx*dx - dr2)*dm
 nodei%quads(2) = ql(2) + qr(2) + ml*mr*(3.*dx*dy)*dm
 nodei%quads(3) = ql(3) + qr(3) + ml*mr*(3.*dx*dz)*dm
 nodei%quads(4) = ql(4) + qr(4) + ml*mr*(3.*dy*dy - dr2)*dm
 nodei%quads(5) = ql(5) + qr(5) + ml*mr*(3.*dy*dz)*dm
 nodei%quads(6) = ql(6) + qr(6) + ml*mr*(3.*dz*dz - dr2)*dm
#endif

end subroutine add_child_nodes

!--------------------------------------------------------------------------------
!+
!  Routine to build the global level tree
!+
!-------------------------------------------------------------------------------
#ifdef MPI
subroutine maketreeglobal(nodeglobal, xyzh, np, ndim, cellatid, ncells)
 use io,           only:fatal,warning,id,nprocs
 use mpiutils,     only:reduceall_mpi
 use domain,       only:ibelong
 use balance,      only:balancedomains
 use mpiderivs,    only:tree_sync,tree_bcast
 use part,         only:isdead_or_accreted,iactive

 logical, parameter :: refine_tree = .true.

 type(kdnode), intent(out)     :: nodeglobal(ncellsmax+1)
 integer,      intent(inout)   :: np
 integer,      intent(in)      :: ndim
 real,         intent(inout)   :: xyzh(4,maxp)
 integer,      intent(out)     :: cellatid(ncellsmax+1)
 integer                       :: ifirstincell(ncellsmax+1)
 real                          :: xmini(ndim),xmaxi(ndim)
 real                          :: xminl(ndim),xmaxl(ndim)
 real                          :: xminr(ndim),xmaxr(ndim)

 integer                       :: globallevel, minlevel, maxlevel

 integer                       :: idleft, idright
 integer                       :: groupsize,ifirstingroup,groupsplit

 integer(kind=8), intent(out)  :: ncells

 type(kdnode)                  :: mynode(1)
 type(kdnode)                  :: refinementnode(ncellsmax+1)

 integer                       :: nl, nr
 integer                       :: il, ir, iself, parent
 integer                       :: level, ipart
 integer                       :: nnodestart, nnodeend,locstart,locend
 integer                       :: npcounter

 integer                       :: i, k, offset, roffset, roffset_prev, coffset, refinelevels
 integer                       :: npnode

 integer, save                 :: list(maxp)

 logical                       :: wassplit

 irootnode = 1
 parent = 0
 iself = irootnode
 ifirstincell = 0

 ! root is level 0
 globallevel = int(ceiling(log(real(nprocs)) / log(2.0)))

 minlevel = 31
 maxlevel = 0

 levels: do level = 0, globallevel
    groupsize = 2**(globallevel - level)
    ifirstingroup = (id / groupsize) * groupsize
    if (level == 0) then
       call construct_root_node(np,npcounter,irootnode,ndim,xmini,xmaxi,ifirstincell,xyzh)
       ! fatal if there are no particles on this processor
       if (npcounter==0) then
          call fatal('maketreeglobal','no particles or all particles dead/accreted on process', id)
       endif
       np = npcounter
    endif

    call construct_node(mynode(1), iself, parent, level, xmini, xmaxi, np, .false., &
            il, ir, nl, nr, xminl, xmaxl, xminr, xmaxr, &
            ncells, ifirstincell, minlevel, maxlevel, ndim, xyzh, wassplit, list, &
            groupsize)

    if (.not.wassplit) then
       call fatal('maketreeglobal','insufficient particles for splitting at the global level: '// &
            'use more particles or less MPI threads')
    endif

    ! set which tree child this proc will belong to next
    groupsplit = ifirstingroup + (groupsize / 2)

    ! record parent for next round
    parent = iself

    ! which half of the tree this proc is on
    if (id < groupsplit) then
       ! i for the next node we construct
       iself = il
       ! the left and right procIDs
       idleft = id
       idright = id + 2**(globallevel - level - 1)
       xmini = xminl
       xmaxi = xmaxl
    else
       iself = ir
       idleft = id - 2**(globallevel - level - 1)
       idright = id
       xmini = xminr
       xmaxi = xmaxr
    endif

    do i = inoderange(1,il), inoderange(2,il)
       ibelong(abs(inodeparts(i))) = idleft
    enddo
    do i = inoderange(1,ir), inoderange(2,ir)
       ibelong(abs(inodeparts(i))) = idright
    enddo

    ! move particles to where they belong
    call balancedomains(np)

    ! move particles from old array
    ! this is a waste of time, but maintains compatibility
    npnode = 0
    do i=1,np
       isnotdead: if (.not.isdead_or_accreted(xyzh(4,i))) then
          npnode = npnode + 1
#ifdef IND_TIMESTEPS
          if (iactive(iphase(i))) then
             inodeparts(npnode) = i
          else
             inodeparts(npnode) = -i
          endif
#else
          inodeparts(npnode) = i
#endif
         xyzh_flip(npnode,:) = xyzh(:,i)
         iphase_flip(npnode) = iphase(i)
       endif isnotdead
    enddo

    ! set all particles to belong to this node
    inoderange(1,iself) = 1
    inoderange(2,iself) = np

    ! range of newly written tree
    nnodestart = 2**level
    nnodeend = 2**(level + 1) - 1

    ! synchronize tree with other owners if this proc is the first in group
    call tree_sync(mynode, 1,nodeglobal(nnodestart:nnodeend), ifirstingroup, groupsize, level)

    ! at level 0, tree_sync already 'broadcasts'
    if (level > 0) then
       ! tree broadcast to non-owners
       call tree_bcast(nodeglobal(nnodestart:nnodeend), nnodeend - nnodestart + 1, level)
    endif

 enddo levels

 if (refine_tree) then
    ! tree refinement
    call maketree(refinementnode,xyzh,np,ndim,ifirstincell,ncells,refinelevels)
    refinelevels = int(reduceall_mpi('min',refinelevels),kind=kind(refinelevels))
    roffset_prev = 1

    do i = 1,refinelevels
       offset = 2**(globallevel + i)
       roffset = 2**i

       nnodestart = offset
       nnodeend   = 2*nnodestart-1

       locstart   = roffset
       locend     = 2*locstart-1

       ! index shift the node to the global level
       do k = roffset,2*roffset-1
          coffset = refinementnode(k)%parent - roffset_prev

          refinementnode(k)%parent = 2**(globallevel + i - 1) + id * roffset_prev + coffset

          if (i /= refinelevels) then
             refinementnode(k)%leftchild  = 2**(globallevel + i + 1) + 2*id*roffset + 2*(k - roffset)
             refinementnode(k)%rightchild = refinementnode(k)%leftchild + 1
          else
             refinementnode(k)%leftchild = 0
             refinementnode(k)%rightchild = 0
          endif
       enddo

       roffset_prev = roffset
       ! sync, replacing level with globallevel, since all procs will get synced
       ! and deeper comms do not exist
       call tree_sync(refinementnode(locstart:locend),roffset,nodeglobal(nnodestart:nnodeend),id,1,globallevel)
    enddo
 endif
 ! cellatid is zero by default
 cellatid = 0
 do i = 1,nprocs
    offset = 2**(globallevel + refinelevels)
    roffset = 2**(refinelevels)
    do k = 1,roffset
       cellatid(offset + (i - 1) * roffset + (k - 1)) = i
    enddo
 enddo

 ncells = 2**(globallevel + refinelevels + 1) - 1

end subroutine maketreeglobal

!-----------------------------------------------------------------------
!+
!  relink the linked list after particle exchange
!+
!-----------------------------------------------------------------------
subroutine relink_particles(np,inode,ifirstincell,xyzh)
 use part,      only:isdead_or_accreted
 integer,             intent(inout)     :: np,inode,ifirstincell(:)
 real,                intent(in)        :: xyzh(4,maxp)
 integer                                :: i

 ifirstincell(inode) = 0
 do i=1,np
    isnotdead: if (.not.isdead_or_accreted(xyzh(4,i))) then
       ll(i) = ifirstincell(inode)
       ifirstincell(inode) = i
    endif isnotdead
 enddo
end subroutine relink_particles
#endif
end module kdtree<|MERGE_RESOLUTION|>--- conflicted
+++ resolved
@@ -525,12 +525,8 @@
  ! during initial queue build which is serial, we can parallelise this loop
  if (npnode > 1000 .and. doparallel) then
     !$omp parallel do schedule(static) default(none) &
-<<<<<<< HEAD
-    !$omp shared(npnode,list,xyzh,x0,vxyzu,iphase,massoftype,dfac) &
+    !$omp shared(npnode,list,xyzh,x0,iphase,massoftype,dfac) &
     !$omp shared(xyzh_flip,inoderange,nnode,iphase_flip) &
-=======
-    !$omp shared(npnode,list,xyzh,x0,iphase,massoftype,dfac) &
->>>>>>> 7e54dc89
     !$omp private(i,ipart,xi,yi,zi,hi,dx,dy,dz,dr2) &
     !$omp firstprivate(pmassi,fac) &
     !$omp reduction(+:xcofm,ycofm,zcofm,totmass_node) &
