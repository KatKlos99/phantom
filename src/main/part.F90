!--------------------------------------------------------------------------!
! The Phantom Smoothed Particle Hydrodynamics code, by Daniel Price et al. !
! Copyright (c) 2007-2018 The Authors (see AUTHORS)                        !
! See LICENCE file for usage and distribution conditions                   !
! http://users.monash.edu.au/~dprice/phantom                               !
!--------------------------------------------------------------------------!
!+
!  MODULE: part
!
!  DESCRIPTION:
!  This module contains main particle data for the code and
!  functions used to query particle properties not stored.
!
!  Basically this module defines any quantity that is
!  stored on the particles and defines how that storage
!  is implemented. Thus any routine which requires knowledge
!  of the specifics of this storage should be placed here.
!  (for example, any routine that copies all of the variables
!   stored on a given particle).
!
!  REFERENCES: None
!
!  OWNER: Daniel Price
!
!  $Id$
!
!  RUNTIME PARAMETERS: None
!
!  DEPENDENCIES: dim, domain, io, mpiutils
!+
!--------------------------------------------------------------------------
module part
 use dim, only:ndim,maxp,maxsts,ndivcurlv,ndivcurlB,maxvxyzu, &
          maxalpha,maxptmass,maxstrain, &
          mhd,maxmhd,maxBevol,maxp_h2,maxtemp,periodic, &
          maxgrav,ngradh,maxtypes,h2chemistry,gravity, &
          switches_done_in_derivs,maxp_dustfrac,use_dust, &
<<<<<<< HEAD
          lightcurve,maxlum,nalpha,maxmhdni,maxne,gr,maxgr
=======
          store_temperature,lightcurve,maxlum,nalpha,maxmhdni,maxne,maxp_growth
>>>>>>> 17b37499
 implicit none
 character(len=80), parameter, public :: &  ! module version
    modid="$Id$"
!
!--basic storage needed for read/write of particle data
!
 real :: xyzh(4,maxp)
 real :: xyzh_soa(maxp,4)
 real :: vxyzu(maxvxyzu,maxp)
 real(kind=4) :: alphaind(nalpha,maxalpha)
 real(kind=4) :: divcurlv(ndivcurlv,maxp)
 real(kind=4) :: divcurlB(ndivcurlB,maxp)
 real :: Bevol(maxBevol,maxmhd)
 real :: Bxyz(3,maxmhd)
 character(len=*), parameter :: xyzh_label(4) = (/'x','y','z','h'/)
 character(len=*), parameter :: vxyzu_label(4) = (/'vx','vy','vz','u '/)
 character(len=*), parameter :: Bxyz_label(3) = (/'Bx','By','Bz'/)
!
!--storage of dust properties
!
 real :: dustprop(4,maxp_growth)
 character(len=*), parameter :: dustprop_label(4) = (/'grainsize ','graindens ','vrel/vfrag','    dv2   '/)
!
!--storage in divcurlv
!
 integer, parameter :: idivv = 1
 integer, parameter :: icurlvx = 2
 integer, parameter :: icurlvy = 3
 integer, parameter :: icurlvz = 4
 character(len=*), parameter :: divcurlv_label(4) = &
   (/'divv  ','curlvx','curlvy','curlvz'/)
!
!--storage in divcurlB
!
 integer, parameter :: idivB = 1
 integer, parameter :: icurlBx = 2
 integer, parameter :: icurlBy = 3
 integer, parameter :: icurlBz = 4
 character(len=*), parameter :: divcurlB_label(4) = &
   (/'divB  ','curlBx','curlBy','curlBz'/)
!
!--physical viscosity
!
 real(kind=4) :: straintensor(6,maxstrain)
!
!--H2 chemistry
!
 integer, parameter :: nabundances = 5
 integer, parameter :: ih2ratio  = 1 ! ratio of H2 to H
 integer, parameter :: iHI       = 2 ! HI abundance
 integer, parameter :: iproton   = 3 ! proton abundance
 integer, parameter :: ielectron = 4 ! electron abundance
 integer, parameter :: iCO       = 5 ! CO abundance
 real :: abundance(nabundances,maxp_h2)
 character(len=*), parameter :: abundance_label(5) = &
   (/'h2ratio','abHIq  ','abhpq  ','abeq   ','abco   '/)
!
!--storage of temperature
!
 real :: temperature(maxtemp)
!
!--one-fluid dust (small grains)
!
 real :: dustfrac(maxp_dustfrac)
 real :: dustevol(maxp_dustfrac)
 real :: deltav(3,maxp_dustfrac)
 character(len=*), parameter :: deltav_label(3) = &
   (/'deltavx','deltavy','deltavz'/)
!
!--General relativity
!
 real :: pxyzu(maxvxyzu,maxgr)
 character(len=*), parameter :: pxyzu_label(4) = &
  (/'px     ','py     ','pz     ','entropy'/)
 real :: dens(maxgr)

!
!--sink particles
!
 integer, parameter :: nsinkproperties = 11
 integer, parameter :: ihacc  = 5 ! accretion radius
 integer, parameter :: ihsoft = 6 ! softening radius
 integer, parameter :: imacc  = 7 ! accreted mass
 integer, parameter :: ispinx = 8  ! spin angular momentum x
 integer, parameter :: ispiny = 9  ! spin angular momentum y
 integer, parameter :: ispinz = 10 ! spin angular momentum z
 integer, parameter :: i_tlast = 11 ! time of last injection
 real :: xyzmh_ptmass(nsinkproperties,maxptmass)
 real :: vxyz_ptmass(3,maxptmass)
 real :: fxyz_ptmass(4,maxptmass),fxyz_ptmass_sinksink(4,maxptmass)
 integer :: nptmass = 0   ! zero by default
 real    :: epot_sinksink
 character(len=*), parameter :: xyzmh_ptmass_label(11) = &
  (/'x        ','y        ','z        ','m        ','h        ',&
    'hsoft    ','maccreted','spinx    ','spiny    ','spinz    ','tlast    '/)
 character(len=*), parameter :: vxyz_ptmass_label(3) = (/'vx','vy','vz'/)
!
!--self-gravity
!
 real(kind=4) :: poten(maxgrav)
!
!--Non-ideal MHD
!
 real :: n_R(4,maxmhdni),n_electronT(maxne),eta_nimhd(4,maxmhdni)
 integer, parameter :: iohm  = 1 ! eta_ohm
 integer, parameter :: ihall = 2 ! eta_hall
 integer, parameter :: iambi = 3 ! eta_ambi
 integer, parameter :: iion  = 4 ! ionisation fraction
#ifdef NONIDEALMHD
 character(len=*), parameter :: eta_nimhd_label(4) = (/'eta_{OR}','eta_{HE}','eta_{AD}','ne/n    '/)
#endif
!
!--for analysis routines, do not allocate any more storage
!  than is strictly necessary
!
#ifdef ANALYSIS
 integer, parameter, private :: maxan = 0
 integer, parameter, private :: maxmhdan = 0
 integer, parameter, private :: maxdustan = 0
#else
 integer, parameter, private :: maxan = maxp
 integer, parameter, private :: maxmhdan = maxmhd
 integer, parameter, private :: maxdustan = maxp_dustfrac
#endif
!
!--lightcurves
!
 real(kind=4) :: luminosity(maxlum)
!
!--derivatives (only needed if derivs is called)
!
 real                                :: fxyzu(maxvxyzu,maxan)
 real                                :: dBevol(maxBevol,maxmhdan)
 real(kind=4)                :: divBsymm(maxmhdan)
 real                                :: fext(3,maxan)
 real                                :: ddustfrac(maxdustan)
 real                                :: ddustprop(4,maxp_growth) !--grainsize is the only prop that evolves for now
!
!--storage associated with/dependent on timestepping
!
<<<<<<< HEAD
 real         :: vpred(maxvxyzu,maxan)
 real         :: ppred(maxvxyzu,maxan)
 real         :: dustpred(maxdustan)
 real         :: Bpred(maxBevol,maxmhdan)
=======
 real                                :: vpred(maxvxyzu,maxan)
 real                                :: dustpred(maxdustan)
 real                                :: Bpred(maxBevol,maxmhdan)
 real                                :: dustproppred(4,maxp_growth)
>>>>>>> 17b37499
#ifdef IND_TIMESTEPS
 integer(kind=1)    :: ibin(maxan)
 integer(kind=1)    :: ibin_old(maxan)
 integer(kind=1)    :: ibin_wake(maxan)
 real(kind=4)       :: dt_in(maxan)
 real               :: twas(maxan)
#else
 integer(kind=1)    :: ibin_wake(1)
#endif
 integer, parameter :: maxphase = maxan
 integer, parameter :: maxgradh = maxan
 integer(kind=1)    :: iphase(maxphase)
 integer(kind=1)    :: iphase_soa(maxphase)
 logical, public    :: all_active = .true.

 real(kind=4)                 :: gradh(ngradh,maxgradh)
 real                         :: tstop(maxan)
!
!--storage associated with link list
!  (used for dead particle list also)
!
 integer :: ll(maxan)
 real    :: dxi(ndim) ! to track the extent of the particles
!
!--size of the buffer required for transferring particle
!  information between MPI threads
!
 integer, parameter, private :: maxpd =  max(maxp,1) ! avoid divide by zero
 integer, parameter, private :: usedivcurlv = min(ndivcurlv,1)
 integer, parameter :: ipartbufsize = 4 &  ! xyzh
   +maxvxyzu                            &  ! vxyzu
   +maxvxyzu                            &  ! vpred
   +maxvxyzu                            &  ! fxyzu
   +3                                   &  ! fext
   +usedivcurlv                         &  ! divcurlv
   +nalpha*maxalpha/maxpd               &  ! alphaind
   +ngradh*maxgradh/maxpd               &  ! gradh
   +(maxmhd/maxpd)*maxBevol             &  ! Bevol
   +(maxmhd/maxpd)*maxBevol             &  ! Bpred
   +maxphase/maxpd                      &  ! iphase
#ifdef DUST
   +1                                   &  ! dustfrac
   +1                                   &  ! dustevol
#ifdef DUSTGROWTH
   +1                                                                        &  ! dustproppred
   +1                                                                        &  ! ddustprop
#endif
#endif
   +(maxp_h2/maxpd)*nabundances         &  ! abundance
   +(maxgrav/maxpd)                     &  ! poten
   +(maxtemp/maxpd)                     &  ! temperature
#ifdef IND_TIMESTEPS
   +1                                   &  ! ibin
   +1                                   &  ! ibin_old
   +1                                   &  ! ibin_wake
   +1                                   &  ! dt_in
   +1                                   &  ! twas
#endif
   +0

 real            :: hfact,Bextx,Bexty,Bextz
 integer         :: npart
 integer(kind=8) :: ntot
 integer         :: ideadhead = 0

 integer :: npartoftype(maxtypes)
 real    :: massoftype(maxtypes)
!
!--labels for each type
!  NOTE: If new particle is added, and it is allowed to be accreted onto
!        a sink particle, add it to the list in 'is_accretable' below
!  NOTE: set_boundaries_to_active = .true., but will be set to .false. at the
!        end of initial.  This will allow boundary particles to always be
!         initialised (even on restarts where not all arrays, e.g. gradh,
!         are not saved)
!
 integer, parameter :: igas        = 1
 integer, parameter :: idust       = 2
 integer, parameter :: iboundary   = 3
 integer, parameter :: istar       = 4
 integer, parameter :: idarkmatter = 5
 integer, parameter :: ibulge      = 6
 integer, parameter :: iunknown    = 0
 logical            :: set_boundaries_to_active = .true.
 character(len=5), dimension(maxtypes), parameter :: &
    labeltype = (/'gas  ','dust ','bound','star ','darkm','bulge'/)
!
!--generic interfaces for routines
!
 interface hrho
  module procedure hrho4,hrho8,hrho4_pmass,hrho8_pmass,hrhomixed_pmass
 end interface hrho

 private :: hrho4,hrho8,hrho4_pmass,hrho8_pmass,hrhomixed_pmass

contains
!----------------------------------------------------------------
!+
!  this function determines the mass of the particle
!  where use_gas == .not. (maxphase==maxp)
!  currently used only in readwrite_dump
!+
!----------------------------------------------------------------
real function get_pmass(i,use_gas)
 integer, intent(in) :: i
 logical, intent(in) :: use_gas

 if (use_gas) then
    get_pmass = massoftype(igas)
 else
    if (iphase(i) /= 0) then
       get_pmass = massoftype(iamtype(iphase(i)))
    else
       get_pmass = massoftype(igas)
    endif
 endif

end function get_pmass
!
!----------------------------------------------------------------
!+
!  this function gives rho as a function of h
!  (used by output routines to get rho given that we only
!   store h)
!+
!----------------------------------------------------------------
pure real function rhoh(hi,pmassi)
 real, intent(in) :: hi,pmassi

 rhoh = pmassi*(hfact/abs(hi))**3

end function rhoh

!----------------------------------------------------------------
!+
!  this function gives dh/drho as a function of h
!+
!----------------------------------------------------------------
pure real function dhdrho(hi,pmassi)
 real, intent(in) :: hi,pmassi
 real :: rhoi

 rhoi   = rhoh(hi,pmassi)
 dhdrho = -hi/(3.*rhoi)

end function dhdrho
!----------------------------------------------------------------
!+
!  this subroutine does both of the above
!  (routine is an optimisation - also returns divisions)
!+
!----------------------------------------------------------------
subroutine rhoanddhdrho(hi,hi1,rhoi,rho1i,dhdrhoi,pmassi)
 real,         intent(in)  :: hi, pmassi
 real(kind=8), intent(out) :: hi1
 real,         intent(out) :: rhoi
 real,         intent(out) :: rho1i,dhdrhoi
 real, parameter :: third = 1./3.

 hi1 = 1./abs(hi)
 rhoi = pmassi*(hfact*hi1)**3
 rho1i = 1./rhoi
 dhdrhoi = -third*hi*rho1i

end subroutine rhoanddhdrho

!----------------------------------------------------------------
!+
!  this function gives h as a function of rho
!+
!----------------------------------------------------------------
real(kind=4) function hrho4(rhoi)
 real(kind=4), intent(in) :: rhoi

 hrho4 = real(hfact*(massoftype(1)/abs(rhoi))**(1./3.),kind=4)

end function hrho4

real(kind=8) function hrho8(rhoi)
 real(kind=8), intent(in) :: rhoi

 hrho8 = hfact*(massoftype(1)/abs(rhoi))**(1.d0/3.d0)

end function hrho8

real(kind=4) function hrho4_pmass(rhoi,pmassi)
 real(kind=4), intent(in) :: rhoi,pmassi

 hrho4_pmass = real(hfact*(pmassi/abs(rhoi))**(1./3.),kind=4)

end function hrho4_pmass

real(kind=8) function hrho8_pmass(rhoi,pmassi)
 real(kind=8), intent(in) :: rhoi,pmassi

 hrho8_pmass = hfact*(pmassi/abs(rhoi))**(1.d0/3.d0)

end function hrho8_pmass

real(kind=8) function hrhomixed_pmass(rhoi,pmassi)
 real(kind=8), intent(in) :: rhoi
 real(kind=4), intent(in) :: pmassi

 hrhomixed_pmass = hfact*(pmassi/abs(rhoi))**(1.d0/3.d0)

end function hrhomixed_pmass

!----------------------------------------------------------------
!+
!  query function returning whether or not a particle is dead
!  (currently indicated by having a negative smoothing length)
!+
!----------------------------------------------------------------
logical function isdead(i)
 integer, intent(in) :: i

 ! h = 0 indicates a dead particle
 if (abs(xyzh(4,i)) < tiny(xyzh)) then
    isdead = .true.
 else
    isdead = .false.
 endif

end function isdead

pure logical function isdeadh(hi)
 real, intent(in) :: hi

 ! h = 0 indicates a dead particle
 if (abs(hi) < tiny(hi)) then
    isdeadh = .true.
 else
    isdeadh = .false.
 endif

end function isdeadh

pure logical function isdead_or_accreted(hi)
 real, intent(in) :: hi

 ! h <= 0 indicates either dead or accreted
 if (hi < tiny(hi)) then
    isdead_or_accreted = .true.
 else
    isdead_or_accreted = .false.
 endif

end function isdead_or_accreted

!----------------------------------------------------------------
!+
! routine which kills a particle and adds it to the dead list
!+
!----------------------------------------------------------------
subroutine kill_particle(i,npoftype)
 integer, intent(in) :: i
 integer, intent(inout), optional :: npoftype(:)
 integer :: itype

 xyzh(4,i) = 0.
 if (present(npoftype)) then
    ! get the type so we know how to decrement npartoftype
    if (maxphase==maxp) then
       itype = iamtype(iphase(i))
    else
       itype = igas
    endif
    npoftype(itype) = npoftype(itype) - 1
 endif
!$omp critical
 ll(i) = ideadhead
 ideadhead = i
!$omp end critical

end subroutine kill_particle

!----------------------------------------------
!+
!  functions to deconstruct iphase
!  abs(iphase) is the particle type
!  sign(iphase) gives whether it is active/inactive
!+
!----------------------------------------------
pure integer(kind=1) function isetphase(itype,iactive)
 integer, intent(in) :: itype
 logical, intent(in) :: iactive

 if ((set_boundaries_to_active .and. itype==iboundary)   .or. &
     (iactive                  .and. itype/=iboundary) ) then
    isetphase = int(itype,kind=1)
 else
    isetphase = -int(abs(itype),kind=1)
 endif

end function isetphase

pure subroutine get_partinfo(iphasei,isactive,isdust,itype)
 integer(kind=1), intent(in)  :: iphasei
 logical,         intent(out) :: isactive,isdust
 integer,         intent(out) :: itype

! isactive = iactive(iphasei)
! itype = iamtype(iphasei)
! isdust = itype==idust

!--inline versions of above (for speed)
 if (iphasei > 0) then
    isactive = .true.
    itype    = iphasei
 else
    isactive = .false.
    itype    = -iphasei
 endif
#ifdef DUST
 isdust = itype==idust
#else
 isdust = .false.
#endif

 return
end subroutine get_partinfo

pure logical function iactive(iphasei)
 integer(kind=1), intent(in) :: iphasei

 iactive = (iphasei > 0)

end function iactive

pure elemental integer function iamtype(iphasei)
 integer(kind=1), intent(in) :: iphasei

 iamtype = abs(iphasei)

end function iamtype

pure elemental function iamtype_int1(iphasei)
 integer(kind=1), intent(in) :: iphasei
 integer(kind=1) :: iamtype_int1

 iamtype_int1 = abs(iphasei)

end function iamtype_int1

pure function iamtype_int11(iphasei)
 integer(kind=1), intent(in) :: iphasei
 integer(kind=1) :: iamtype_int11

 iamtype_int11 = abs(iphasei)

end function iamtype_int11

pure elemental logical function iamgas(iphasei)
 integer(kind=1), intent(in) :: iphasei
 integer :: itype

 itype = iamtype(iphasei)
 iamgas = int(itype)==igas

end function iamgas

pure elemental logical function iamdust(iphasei)
 integer(kind=1), intent(in) :: iphasei
 integer :: itype

 itype = iamtype(iphasei)
 iamdust = int(itype)==idust

end function iamdust

pure integer function get_ntypes(noftype)
 integer, intent(in) :: noftype(:)
 integer :: i

 get_ntypes = 0
 do i=1,size(noftype)
    if (noftype(i) > 0) get_ntypes = i
 enddo

end function get_ntypes

!-----------------------------------------------------------------------
!+
!  Determine if particle is of a type that is accretable
!    Modify the if-statement to include all the types of particles
!    that can be accreted onto the sink
!+
!-----------------------------------------------------------------------
pure logical function is_accretable(itype)
 integer, intent(in)  :: itype

 if (itype==igas .or. itype==idust) then
    is_accretable = .true.
 else
    is_accretable = .false.
 endif

end function is_accretable

!----------------------------------------------------------------
!+
!  utility function for setup routines to set initial value
!  of iphase (assumes particle is active)
!+
!----------------------------------------------------------------
subroutine set_particle_type(i,itype)
 use io, only:fatal
 integer, intent(in) :: i,itype

 if (maxphase==maxp) then
    iphase(i) = isetphase(itype,iactive=.true.)
 elseif (itype /= igas) then
    call fatal('set_particle_type','attempt to setup a particle of type > 1, but iphase not allocated')
 endif

end subroutine set_particle_type

!----------------------------------------------------------------
!+
! routine which copies a particle from one location to another
! (prior to a derivs evaluation - so no derivs required)
!+
!----------------------------------------------------------------
subroutine copy_particle(src, dst)
 integer, intent(in) :: src, dst

 xyzh(:,dst)  = xyzh(:,src)
 vxyzu(:,dst) = vxyzu(:,src)
 fext(:,dst)  = fext(:,src)
 if (mhd) then
    Bevol(:,dst) = Bevol(:,src)
    Bxyz(:,dst)  = Bxyz(:,dst)
 endif
 if (gr) pxyzu(:,dst) = pxyzu(:,src)
 if (ndivcurlv  > 0) divcurlv(:,dst)  = divcurlv(:,src)
 if (maxalpha ==maxp) alphaind(:,dst) = alphaind(:,src)
 if (maxgradh ==maxp) gradh(:,dst)    = gradh(:,src)
 if (maxphase ==maxp) iphase(dst)   = iphase(src)
 if (maxgrav  ==maxp) poten(dst) = poten(src)
#ifdef IND_TIMESTEPS
 ibin(dst)       = ibin(src)
 ibin_old(dst)   = ibin_old(src)
 ibin_wake(dst)  = ibin_wake(src)
 dt_in(dst)      = dt_in(src)
 twas(dst)       = twas(src)
#endif
 if (use_dust) then
    dustfrac(dst) = dustfrac(src)
    dustevol(dst) = dustevol(src)
 endif
 if (maxp_h2==maxp) abundance(:,dst) = abundance(:,src)
 if (store_temperature) temperature(dst) = temperature(src)

 return
end subroutine copy_particle

!----------------------------------------------------------------
!+
! routine which copies a particle from one location to another
! (copies everything which is stored on a particle)
!
! Note that link list information CANNOT be copied so link list
! must be rebuilt after a copy operation.
!+
!----------------------------------------------------------------
subroutine copy_particle_all(src,dst)
 integer, intent(in) :: src,dst

 xyzh(:,dst)  = xyzh(:,src)
 vxyzu(:,dst) = vxyzu(:,src)
 vpred(:,dst) = vpred(:,src)
 fxyzu(:,dst) = fxyzu(:,src)
 fext(:,dst)  = fext(:,src)
 if (mhd) then
    Bevol(:,dst)  = Bevol(:,src)
    Bpred(:,dst)  = Bpred(:,src)
    dBevol(:,dst) = dBevol(:,src)
    Bxyz(:,dst)   = Bxyz(:,src)
    divBsymm(dst) = divBsymm(src)
    if (maxmhdni==maxp) then
       n_R(:,dst)       = n_R(:,src)
       n_electronT(dst) = n_electronT(src)
       eta_nimhd(:,dst) = eta_nimhd(:,src)
    endif
 endif
 if (gr) pxyzu(:,dst) = pxyzu(:,src)
 if (ndivcurlv > 0) divcurlv(:,dst) = divcurlv(:,src)
 if (ndivcurlB > 0) divcurlB(:,dst) = divcurlB(:,src)
 if (maxalpha ==maxp) alphaind(:,dst) = alphaind(:,src)
 if (maxgradh ==maxp) gradh(:,dst) = gradh(:,src)
 if (maxphase ==maxp) iphase(dst) = iphase(src)
 if (maxgrav  ==maxp) poten(dst) = poten(src)
 if (maxlum   ==maxp) luminosity(dst) = luminosity(src)
#ifdef IND_TIMESTEPS
 ibin(dst)       = ibin(src)
 ibin_old(dst)   = ibin_old(src)
 ibin_wake(dst)  = ibin_wake(src)
 dt_in(dst)      = dt_in(src)
 twas(dst)       = twas(src)
#endif
 if (use_dust) then
    dustfrac(dst)  = dustfrac(src)
    dustevol(dst)  = dustevol(src)
    dustpred(dst)  = dustpred(src)
    ddustfrac(dst) = ddustfrac(src)
    deltav(:,dst)  = deltav(:,src)
 endif
 if (maxp_h2==maxp) abundance(:,dst) = abundance(:,src)
 if (store_temperature) temperature(dst) = temperature(src)

 return
end subroutine copy_particle_all

!------------------------------------------------------------------
!+
! routine which reorders the particles according to an input list
! (prior to a derivs evaluation - so no derivs required)
! (allocates temporary arrays for each variable, so use with caution)
!+
!------------------------------------------------------------------
subroutine reorder_particles(iorder,np)
 integer, intent(in) :: iorder(:)
 integer, intent(in) :: np

 call copy_array(xyzh(:,1:np), iorder(1:np))
 call copy_array(vxyzu(:,1:np),iorder(1:np))
 call copy_array(fext(:,1:np), iorder(1:np))
 if (mhd) then
    call copy_array(Bevol(:,1:np),iorder(1:np))
    !--also copy the Bfield here, as this routine is used in setup routines
    call copy_array(Bxyz(:,1:np), iorder(1:np))
 endif
 if (ndivcurlv > 0)   call copy_arrayr4(divcurlv(:,1:np),iorder(1:np))
 if (maxalpha ==maxp) call copy_arrayr4(alphaind(:,1:np),iorder(1:np))
 if (maxgradh ==maxp) call copy_arrayr4(gradh(:,1:np),   iorder(1:np))
 if (maxphase ==maxp) call copy_arrayint1(iphase(1:np),  iorder(1:np))
 if (maxgrav  ==maxp) call copy_array1(poten(1:np),      iorder(1:np))
#ifdef IND_TIMESTEPS
 call copy_arrayint1(ibin(1:np),      iorder(1:np))
 call copy_arrayint1(ibin_old(1:np),  iorder(1:np))
 call copy_arrayint1(ibin_wake(1:np), iorder(1:np))
 !call copy_array1(twas(1:np),          iorder(1:np))
#endif

 return
end subroutine reorder_particles

!-----------------------------------------------------------------------
!+
!  routine to compactify the list of particles by removing dead
!  particles from the list
!  (could be openMP parallel if we sent in ndead)
!+
!-----------------------------------------------------------------------
subroutine shuffle_part(np)
 use io, only:fatal
 use domain, only:ibelong
 integer, intent(inout) :: np
 integer :: newpart

 do while (ideadhead /= 0)
    newpart = ideadhead
    if (newpart <= np) then
       if (.not.isdead(np)) then
          ! move particle to new position
          call copy_particle_all(np,newpart)
          ! move ibelong to new position
          ibelong(newpart) = ibelong(np)
          ! update deadhead
          ideadhead = ll(newpart)
       endif
       np = np - 1
    else
       ideadhead = ll(newpart)
    endif
    if (np < 0) call fatal('shuffle','npart < 0')
 enddo

 return
end subroutine shuffle_part

integer function count_dead_particles()
 integer :: i

 i = ideadhead
 count_dead_particles = 0
 do while (i > 0)
    count_dead_particles = count_dead_particles + 1
    i = ll(i)
 enddo

end function count_dead_particles

!-----------------------------------------------------------------------
!+
!  routine to remove dead or accreted particles
!  uses the routines above for efficiency
!+
!-----------------------------------------------------------------------
subroutine delete_dead_or_accreted_particles(npart,npartoftype)
 integer, intent(inout) :: npart,npartoftype(:)
 integer :: i,itype

 do i=1,npart
    if (isdead_or_accreted(xyzh(4,i))) then
       ! get the type so we know how to decrement npartoftype
       if (maxphase==maxp) then
          itype = iamtype(iphase(i))
       else
          itype = igas
       endif
       npartoftype(itype) = npartoftype(itype) - 1
       call kill_particle(i)
    endif
 enddo
 call shuffle_part(npart)

 return
end subroutine delete_dead_or_accreted_particles

!----------------------------------------------------------------
!+
!   change the position and status of a dead particle
!
!+
!----------------------------------------------------------------

subroutine change_status_pos(npart,x,y,z,h,vx,vy,vz)

 integer, intent(in) :: npart
 real, intent (in) :: x,y,z,h
 real, intent (in) :: vx,vy,vz
 integer  :: i,ix

 ix=0

 do i=1,npart
    if (isdead_or_accreted(xyzh(4,i))) then
       ix=i
       exit
    endif
 enddo

 xyzh(1,ix)=x
 xyzh(2,ix)=y
 xyzh(3,ix)=z
 xyzh(4,ix)=h
 vxyzu(1,ix)=vx
 vxyzu(2,ix)=vy
 vxyzu(3,ix)=vz

 return

end subroutine change_status_pos

!----------------------------------------------------------------
!+
!  pack particle information into a contiguous buffer
!  to send to another processor
!+
!----------------------------------------------------------------
subroutine fill_sendbuf(i,xtemp)
 use io,       only:fatal
 use mpiutils, only:fill_buffer
 integer, intent(in)  :: i
 real,    intent(out) :: xtemp(ipartbufsize)
 integer :: nbuf
!
!--package particle information into one simple wrapper
!
 nbuf = 0
!--NB: could use MPI_PACK here...
 if (i > 0) then
    call fill_buffer(xtemp,xyzh(:,i),nbuf)
    call fill_buffer(xtemp,vxyzu(:,i),nbuf)
    call fill_buffer(xtemp,vpred(:,i),nbuf)
    call fill_buffer(xtemp,fxyzu(:,i),nbuf)
    call fill_buffer(xtemp,fext(:,i),nbuf)
    if (ndivcurlv > 0) then
       call fill_buffer(xtemp,divcurlv(1,i),nbuf)
    endif
    if (maxalpha==maxp) then
       call fill_buffer(xtemp,alphaind(:,i),nbuf)
    endif
    if (maxgradh==maxp) then
       call fill_buffer(xtemp,gradh(:,i),nbuf)
    endif
    if (mhd) then
       call fill_buffer(xtemp,Bevol(:,i),nbuf)
       call fill_buffer(xtemp,Bpred(:,i),nbuf)
    endif
    if (maxphase==maxp) then
       call fill_buffer(xtemp,iphase(i),nbuf)
    endif
    if (use_dust) then
       call fill_buffer(xtemp, dustfrac(i),nbuf)
       call fill_buffer(xtemp, dustevol(i),nbuf)
    endif
    if (maxp_h2==maxp) then
       call fill_buffer(xtemp, abundance(:,i),nbuf)
    endif
    if (store_temperature) then
       call fill_buffer(xtemp, temperature(i),nbuf)
    endif
    if (maxgrav==maxp) then
       call fill_buffer(xtemp, poten(i),nbuf)
    endif
#ifdef IND_TIMESTEPS
    call fill_buffer(xtemp,ibin(i),nbuf)
    call fill_buffer(xtemp,ibin_old(i),nbuf)
    call fill_buffer(xtemp,ibin_wake(i),nbuf)
    call fill_buffer(xtemp,dt_in(i),nbuf)
    call fill_buffer(xtemp,twas(i),nbuf)
#endif
 endif
 if (nbuf /= ipartbufsize) call fatal('fill_sendbuf','error in send buffer size')

 return
end subroutine fill_sendbuf

!----------------------------------------------------------------
!+
!  unpack particle information from the send buffer
!  after receiving from another processor
!+
!----------------------------------------------------------------
subroutine unfill_buffer(ipart,xbuf)
 use mpiutils, only:unfill_buf
 integer, intent(in) :: ipart
 real,    intent(in) :: xbuf(ipartbufsize)
 integer :: j

 j = 0
 xyzh(:,ipart)          = unfill_buf(xbuf,j,4)
 vxyzu(:,ipart)         = unfill_buf(xbuf,j,maxvxyzu)
 vpred(:,ipart)         = unfill_buf(xbuf,j,maxvxyzu)
 fxyzu(:,ipart)         = unfill_buf(xbuf,j,maxvxyzu)
 fext(:,ipart)          = unfill_buf(xbuf,j,3)
 if (ndivcurlv > 0) then
    divcurlv(1,ipart)  = real(unfill_buf(xbuf,j),kind=kind(divcurlv))
 endif
 if (maxalpha==maxp) then
    alphaind(:,ipart)   = real(unfill_buf(xbuf,j,nalpha),kind(alphaind))
 endif
 if (maxgradh==maxp) then
    gradh(:,ipart)      = real(unfill_buf(xbuf,j,ngradh),kind(gradh))
 endif
 if (mhd) then
    Bevol(:,ipart)      = real(unfill_buf(xbuf,j,maxBevol),kind=kind(Bevol))
    Bpred(:,ipart)      = real(unfill_buf(xbuf,j,maxBevol),kind=kind(Bevol))
 endif
 if (maxphase==maxp) then
    iphase(ipart)       = nint(unfill_buf(xbuf,j),kind=1)
 endif
 if (use_dust) then
    dustfrac(ipart)     = unfill_buf(xbuf,j)
    dustevol(ipart)     = unfill_buf(xbuf,j)
 endif
 if (maxp_h2==maxp) then
    abundance(:,ipart)  = unfill_buf(xbuf,j,nabundances)
 endif
 if (store_temperature) then
    temperature(ipart)  = unfill_buf(xbuf,j)
 endif
 if (maxgrav==maxp) then
    poten(ipart)        = real(unfill_buf(xbuf,j),kind=kind(poten))
 endif
#ifdef IND_TIMESTEPS
 ibin(ipart)            = nint(unfill_buf(xbuf,j),kind=1)
 ibin_old(ipart)        = nint(unfill_buf(xbuf,j),kind=1)
 ibin_wake(ipart)       = nint(unfill_buf(xbuf,j),kind=1)
 dt_in(ipart)           = real(unfill_buf(xbuf,j),kind=kind(dt_in))
 twas(ipart)            = unfill_buf(xbuf,j)
#endif

!--just to be on the safe side, set other things to zero
 if (mhd) then
    divBsymm(ipart) = 0.
 endif

 return
end subroutine unfill_buffer

!----------------------------------------------------------------
!+
!  utility to reorder an array
!  (rank 2 arrays)
!+
!----------------------------------------------------------------

subroutine copy_array(array,ilist)
 real,    intent(inout) :: array(:,:)
 integer, intent(in)    :: ilist(:)
 real :: arraytemp(size(array(1,:)))
 integer :: i

 do i=1,size(array(:,1))
    arraytemp(:) = array(i,ilist(:))
    array(i,:) = arraytemp
 enddo

 return
end subroutine copy_array

!----------------------------------------------------------------
!+
!  utility to reorder an array
!  (real4, rank 2 arrays)
!+
!----------------------------------------------------------------

subroutine copy_arrayr4(array,ilist)
 real(kind=4), intent(inout) :: array(:,:)
 integer,      intent(in)    :: ilist(:)
 real(kind=4) :: arraytemp(size(array(1,:)))
 integer :: i

 do i=1,size(array(:,1))
    arraytemp(:) = array(i,ilist(:))
    array(i,:) = arraytemp
 enddo

 return
end subroutine copy_arrayr4

!----------------------------------------------------------------
!+
!  utility to reorder an array
!  (real4, rank 1 arrays)
!+
!----------------------------------------------------------------

subroutine copy_array1(array,ilist)
 real(kind=4), intent(inout) :: array(:)
 integer,      intent(in)    :: ilist(:)
 real(kind=4) :: arraytemp(size(array(:)))

 arraytemp(:) = array(ilist(:))
 array = arraytemp

 return
end subroutine copy_array1

!----------------------------------------------------------------
!+
!  utility to reorder an array
!  (real4, rank 1 arrays)
!+
!----------------------------------------------------------------

subroutine copy_arrayint1(iarray,ilist)
 integer(kind=1), intent(inout) :: iarray(:)
 integer,         intent(in)    :: ilist(:)
 integer(kind=1) :: iarraytemp(size(iarray(:)))

 iarraytemp(:) = iarray(ilist(:))
 iarray = iarraytemp

 return
end subroutine copy_arrayint1

!----------------------------------------------------------------
!+
!  Delete particles outside of a defined box
!+
!----------------------------------------------------------------
subroutine delete_particles_outside_box(xmin, xmax, ymin, ymax, zmin, zmax)
 real, intent(in) :: xmin, xmax, ymin, ymax, zmin, zmax

 integer :: i
 real :: x, y, z, h

 do i=1,npart
    x = xyzh(1,i)
    y = xyzh(2,i)
    z = xyzh(3,i)
    h = xyzh(4,i)
    if (x  <  xmin .or. x  >  xmax .or. y  <  ymin .or. y  >  ymax .or. z  <  zmin .or. z  >  zmax) then
       xyzh(4,i) = -abs(h)
    endif
 enddo
end subroutine

!----------------------------------------------------------------
!+
!  Delete particles outside of a defined sphere
!+
!----------------------------------------------------------------
subroutine delete_particles_outside_sphere(center, radius)
 real, intent(in) :: center(3), radius

 integer :: i
 real :: r(3), radius_squared

 radius_squared = radius**2
 do i=1,npart
    r = xyzh(1:3,i) - center
    if (dot_product(r,r)  >  radius_squared) then
       xyzh(4,i) = -abs(xyzh(4,i))
    endif
 enddo
end subroutine

!----------------------------------------------------------------
!+
!  Delete particles outside of a defined cylinder
!+
!----------------------------------------------------------------
subroutine delete_particles_outside_cylinder(center, radius, zmax)
 real, intent(in) :: center(3), radius, zmax

 integer :: i
 real :: x, y, z, rcil

 do i=1,npart
    x = xyzh(1,i)
    y = xyzh(2,i)
    z = xyzh(3,i)
    rcil=sqrt((x-center(1))**2+(y-center(2))**2)

    if (rcil>radius .or. abs(z)>zmax) then
       call kill_particle(i)
    endif
 enddo
end subroutine

!----------------------------------------------------------------
!+
!  Delete particles within radius
!+
!----------------------------------------------------------------
subroutine delete_particles_inside_radius(center,radius,npart,npartoftype)
 real, intent(in) :: center(3), radius
 integer, intent(inout) :: npart,npartoftype(:)

 integer :: i,itype
 real :: x,y,z,rcil

 do i=1,npart
    x = xyzh(1,i)
    y = xyzh(2,i)
    z = xyzh(3,i)
    rcil=sqrt((x-center(1))**2+(y-center(2))**2)

    if (rcil<radius) then
       if (maxphase==maxp) then
          itype = iamtype(iphase(i))
       else
          itype = igas
       endif
       npartoftype(itype) = npartoftype(itype) - 1
       call kill_particle(i)
    endif
 enddo
 call shuffle_part(npart)

 return
end subroutine

end module part<|MERGE_RESOLUTION|>--- conflicted
+++ resolved
@@ -35,11 +35,7 @@
           mhd,maxmhd,maxBevol,maxp_h2,maxtemp,periodic, &
           maxgrav,ngradh,maxtypes,h2chemistry,gravity, &
           switches_done_in_derivs,maxp_dustfrac,use_dust, &
-<<<<<<< HEAD
-          lightcurve,maxlum,nalpha,maxmhdni,maxne,gr,maxgr
-=======
-          store_temperature,lightcurve,maxlum,nalpha,maxmhdni,maxne,maxp_growth
->>>>>>> 17b37499
+          store_temperature,lightcurve,maxlum,nalpha,maxmhdni,maxne,maxp_growth,gr,maxgr
  implicit none
  character(len=80), parameter, public :: &  ! module version
     modid="$Id$"
@@ -180,17 +176,11 @@
 !
 !--storage associated with/dependent on timestepping
 !
-<<<<<<< HEAD
- real         :: vpred(maxvxyzu,maxan)
- real         :: ppred(maxvxyzu,maxan)
- real         :: dustpred(maxdustan)
- real         :: Bpred(maxBevol,maxmhdan)
-=======
  real                                :: vpred(maxvxyzu,maxan)
+ real                                :: ppred(maxvxyzu,maxan)
  real                                :: dustpred(maxdustan)
  real                                :: Bpred(maxBevol,maxmhdan)
  real                                :: dustproppred(4,maxp_growth)
->>>>>>> 17b37499
 #ifdef IND_TIMESTEPS
  integer(kind=1)    :: ibin(maxan)
  integer(kind=1)    :: ibin_old(maxan)
