!--------------------------------------------------------------------------!
! The Phantom Smoothed Particle Hydrodynamics code, by Daniel Price et al. !
! Copyright (c) 2007-2020 The Authors (see AUTHORS)                        !
! See LICENCE file for usage and distribution conditions                   !
! http://phantomsph.bitbucket.io/                                          !
!--------------------------------------------------------------------------!
!+
!  MODULE: densityforce
!
!  DESCRIPTION:
!  This module is the "guts" of the code
!  Calculates density by iteration with smoothing length
!
!  REFERENCES: None
!
!  OWNER: Daniel Price
!
!  $Id$
!
!  RUNTIME PARAMETERS: None
!
!  DEPENDENCIES: boundary, dim, eos, fastmath, io, io_summary, kdtree,
!    kernel, linklist, mpidens, mpiderivs, mpiutils, nicil, options, part,
!    stack, timestep, timing, viscosity
!+
!--------------------------------------------------------------------------
module densityforce
 use dim,     only:maxdvdx,maxvxyzu,maxp,minpart,maxxpartvecidens,maxrhosum,&
                   maxdusttypes,maxdustlarge
<<<<<<< HEAD
 use part,    only:maxBevol,mhd,dvdx
 use linklist,only:iorder,inoderange
=======
 use part,    only:mhd,dvdx
 use kdtree,      only:inodeparts,inoderange
>>>>>>> d12888e7
 use kernel,  only:cnormk,wab0,gradh0,dphidh0,radkern2
 use mpidens, only:celldens,stackdens
 use timing,  only:getused,printused,print_time

 implicit none
 character(len=80), parameter, public :: &  ! module version
    modid="$Id$"

 public :: densityiterate,get_neighbour_stats,get_alphaloc

 !--indexing for xpartveci array
 integer, parameter :: &
       ixi  = 1, &
       iyi  = 2, &
       izi  = 3, &
       ivxi = 4, &
       ivyi = 5, &
       ivzi = 6, &
       ieni = 7, &
       iBevolxi = 8, &
       iBevolyi = 9, &
       iBevolzi = 10, &
       ipsi = 11, &
       ifxi = 12, &
       ifyi = 13, &
       ifzi = 14, &
       iradxii = 15

 !--indexing for rhosum array
 integer, parameter :: &
       irhoi            = 1, &
       igradhi          = 2, &
       igradsofti       = 3, &
       idivvi           = 4, &
       idvxdxi          = 5, &
       idvxdyi          = 6, &
       idvxdzi          = 7, &
       idvydxi          = 8, &
       idvydyi          = 9, &
       idvydzi          = 10, &
       idvzdxi          = 11, &
       idvzdyi          = 12, &
       idvzdzi          = 13, &
       idaxdxi          = 14, &
       idaxdyi          = 15, &
       idaxdzi          = 16, &
       idaydxi          = 17, &
       idaydyi          = 18, &
       idaydzi          = 19, &
       idazdxi          = 20, &
       idazdyi          = 21, &
       idazdzi          = 22, &
       irxxi            = 23, &
       irxyi            = 24, &
       irxzi            = 25, &
       iryyi            = 26, &
       iryzi            = 27, &
       irzzi            = 28, &
       idivBi           = 29, &
       idBxdxi          = 30, &
       idBxdyi          = 31, &
       idBxdzi          = 32, &
       idBydxi          = 33, &
       idBydyi          = 34, &
       idBydzi          = 35, &
       idBzdxi          = 36, &
       idBzdyi          = 37, &
       idBzdzi          = 38, &
       irhodusti        = 39, &
       irhodustiend     = 39 + (maxdustlarge - 1), &
       iradfxi          = irhodustiend + 1, &
       iradfyi          = irhodustiend + 2, &
       iradfzi          = irhodustiend + 3


 !--kernel related parameters
 !real, parameter    :: cnormk = 1./pi, wab0 = 1., gradh0 = -3.*wab0, radkern2 = 4F.0
 integer, parameter :: isizecellcache = 50000
 integer, parameter :: isizeneighcache = 0

 integer, parameter :: maxdensits = 50

 !--statistics which can be queried later
 integer, private         :: maxneighact,nrelink
 integer(kind=8), private :: nneightry,maxneightry,nneighact,ncalc
 integer(kind=8), private :: nptot = -1

 private

contains

!----------------------------------------------------------------
!+
!  this is the main routine for the whole code
!+
!----------------------------------------------------------------
subroutine densityiterate(icall,npart,nactive,xyzh,vxyzu,divcurlv,divcurlB,Bevol,stressmax,&
                          fxyzu,fext,alphaind,gradh,rad,radprop)
 use dim,       only:maxp,maxneigh,ndivcurlv,ndivcurlB,maxvxyzu,maxalpha, &
                     mhd_nonideal,nalpha,use_dust
 use io,        only:iprint,fatal,iverbose,id,master,real4,warning,error,nprocs
<<<<<<< HEAD
 use linklist,  only:get_neighbour_list,get_hmaxcell,get_cell_list,&
                     get_cell_location,set_hmaxcell,sync_hmax_mpi,update_hmax_remote,node_is_active
 use part,      only:mhd,maxBevol,rhoh,dhdrho,rhoanddhdrho,&
                     get_partinfo,iactive,&
                     hrho,iphase,igas,idust,iboundary,iamgas,periodic,&
                     all_active,dustfrac,Bxyz
 use linklist, only:ifirstincell
=======
 use linklist,  only:ifirstincell,ncells,get_neighbour_list,get_hmaxcell,&
                     get_cell_location,set_hmaxcell,sync_hmax_mpi
 use part,      only:mhd,rhoh,dhdrho,rhoanddhdrho,&
                     ll,get_partinfo,iactive,&
                     hrho,iphase,igas,idust,iamgas,periodic,&
                     all_active,dustfrac,Bxyz,set_boundaries_to_active
>>>>>>> d12888e7
#ifdef FINVSQRT
 use fastmath,  only:finvsqrt
#endif

 use mpiutils,  only:reduceall_mpi,barrier_mpi,reduce_mpi,reduceall_mpi
#ifdef MPI
 use stack,     only:reserve_stack,swap_stacks
 use stack,     only:stack_remote => dens_stack_1
 use stack,     only:stack_waiting => dens_stack_2
 use stack,     only:stack_redo => dens_stack_3
 use mpiderivs, only:send_cell,recv_cells,check_send_finished,init_cell_exchange, &
                     finish_cell_exchange,recv_while_wait,reset_cell_counters
#endif
 use timestep,  only:rhomaxnow
 use part,      only:ngradh
 use viscosity, only:irealvisc
 use io_summary,only:summary_variable,iosumhup,iosumhdn
 integer,      intent(in)    :: icall,npart,nactive
 real,         intent(inout) :: xyzh(:,:)
 real,         intent(in)    :: vxyzu(:,:),fxyzu(:,:),fext(:,:)
 real,         intent(in)    :: Bevol(:,:)
 real(kind=4), intent(out)   :: divcurlv(:,:)
 real(kind=4), intent(out)   :: divcurlB(:,:)
 real(kind=4), intent(out)   :: alphaind(:,:)
 real(kind=4), intent(out)   :: gradh(:,:)
 real,         intent(out)   :: stressmax
 real,         intent(in)    :: rad(:,:)
 real,         intent(inout) :: radprop(:,:)

 integer, save :: listneigh(maxneigh)
 real,   save :: xyzcache(3,isizecellcache)
!$omp threadprivate(xyzcache,listneigh)

 integer :: i,icell
 integer :: nneigh,np
 integer :: nwarnup,nwarndown,nwarnroundoff

 logical :: getdv,realviscosity,getdB,converged
 logical :: iactivei,iamgasi,iamdusti
 integer :: iamtypei

 logical :: remote_export(nprocs)

 real    :: rhomax

 integer                   :: npcell,istart,iend

 type(celldens)            :: cell

 logical                   :: redo_neighbours

#ifdef MPI
 integer                   :: j,k,l
 integer                   :: irequestsend(nprocs),irequestrecv(nprocs)
 type(celldens)            :: xrecvbuf(nprocs),xsendbuf
 integer                   :: mpiits,nlocal
 real                      :: ntotal
 logical                   :: iterations_finished
 logical                   :: do_export

 call init_cell_exchange(xrecvbuf,irequestrecv)
 stack_waiting%n = 0
 stack_remote%n = 0
 stack_redo%n = 0
#endif

 if (iverbose >= 3 .and. id==master) &
    write(iprint,*) ' cell cache =',isizecellcache,' neigh cache = ',isizeneighcache,' icall = ',icall

 if (icall==0 .or. icall==1) then
    call reset_neighbour_stats(nneightry,nneighact,maxneightry,maxneighact,ncalc,nrelink)
    nwarnup       = 0
    nwarndown     = 0
    nwarnroundoff = 0
    np = 0
 endif
 !
 ! flag for whether or not we need to calculate velocity derivatives
 ! whilst doing the density iterations (needed for viscosity switches
 ! and for physical viscosity)
 !
 realviscosity = (irealvisc > 0)
 getdv = ((maxalpha==maxp .or. ndivcurlv >= 4) .and. icall <= 1) .or. &
         (maxdvdx==maxp .and. (use_dust .or. realviscosity))
 if (getdv .and. ndivcurlv < 1) call fatal('densityiterate','divv not stored but it needs to be')
 getdB = (mhd .and. (ndivcurlB >= 4 .or. mhd_nonideal))

 if ( all_active ) stressmax  = 0.   ! condition is required for independent timestepping


#ifdef MPI
 ! number of local only cells
 nlocal = 0
 call reset_cell_counters

#endif

 rhomax = 0.0
<<<<<<< HEAD
 call get_cell_list(istart,iend)

=======
>>>>>>> d12888e7
!$omp parallel default(none) &
!$omp shared(icall,istart,iend) &
!!$omp shared(ncells) &
!!$omp shared(ll) &
!$omp shared(ifirstincell) &
!$omp shared(xyzh) &
!$omp shared(vxyzu) &
!$omp shared(fxyzu) &
!$omp shared(fext) &
!$omp shared(gradh) &
!$omp shared(iphase) &
!$omp shared(Bevol) &
!$omp shared(divcurlv) &
!$omp shared(divcurlB) &
!$omp shared(alphaind) &
!$omp shared(dustfrac) &
!$omp shared(Bxyz) &
!$omp shared(dvdx) &
!$omp shared(id) &
!$omp shared(nprocs) &
!$omp shared(getdB) &
!$omp shared(getdv) &
!$omp shared(realviscosity) &
!$omp shared(iverbose) &
!$omp shared(iprint) &
!$omp shared(rad,radprop)&
#ifdef MPI
!$omp shared(xrecvbuf) &
!$omp shared(xsendbuf) &
!$omp shared(irequestrecv) &
!$omp shared(irequestsend) &
!$omp shared(stack_remote) &
!$omp shared(stack_waiting) &
!$omp shared(stack_redo) &
!$omp shared(iterations_finished) &
!$omp shared(mpiits) &
!$omp reduction(+:nlocal) &
!$omp private(do_export) &
!$omp private(j) &
!$omp private(k) &
!$omp private(l) &
!$omp private(ntotal) &
#endif
!$omp private(remote_export) &
!$omp private(nneigh) &
!$omp private(npcell) &
!$omp private(cell) &
!$omp private(iamgasi) &
!$omp private(iamtypei) &
!$omp private(iactivei) &
!$omp private(iamdusti) &
!$omp private(converged) &
!$omp private(redo_neighbours) &
!$omp reduction(+:ncalc) &
!$omp reduction(+:np) &
!$omp reduction(max:maxneighact) &
!$omp reduction(max:maxneightry) &
!$omp reduction(+:nneighact) &
!$omp reduction(+:nneightry) &
!$omp reduction(+:nrelink) &
!$omp reduction(+:stressmax) &
!$omp reduction(max:rhomax) &
!$omp private(i)

!$omp do schedule(runtime)
  over_leaf_nodes: do icell=istart,iend
! over_cells: do icell=1,int(ncells)
    if (ifirstincell(icell) <= 0) cycle over_leaf_nodes
!    if (.not.node_is_active(icell)) cycle over_leaf_nodes

    !
    !--get the neighbour list and fill the cell cache
    !
    call get_neighbour_list(icell,listneigh,nneigh,xyzh,xyzcache,isizecellcache,getj=.false., &
                           remote_export=remote_export)
#ifdef MPI
    if (any(remote_export)) then
       do_export = .true.
    else
       do_export = .false.
    endif
#endif
    cell%icell                   = icell
#ifdef MPI
    cell%owner                   = id
#endif
    cell%nits                    = 0
    cell%nneigh                  = 0
    cell%remote_export(1:nprocs) = remote_export

    call start_cell(cell,iphase,xyzh,vxyzu,fxyzu,fext,Bevol,rad)

    call get_cell_location(icell,cell%xpos,cell%xsizei,cell%rcuti)
    call get_hmaxcell(icell,cell%hmax)

#ifdef MPI
!$omp critical
    call recv_cells(stack_remote,xrecvbuf,irequestrecv)
!$omp end critical

    if (do_export) then
!$omp critical
       if (stack_waiting%n > 0) call check_send_finished(stack_remote,irequestsend,irequestrecv,xrecvbuf)
       ! make a reservation on the stack
       call reserve_stack(stack_waiting,cell%waiting_index)
       ! export the cell: direction 0 for exporting
       call send_cell(cell,0,irequestsend,xsendbuf)
!$omp end critical
    endif
#endif

    call compute_cell(cell,listneigh,nneigh,getdv,getdB,Bevol,xyzh,vxyzu,fxyzu,fext,xyzcache,rad)

#ifdef MPI
    if (do_export) then
       ! write directly to stack
       stack_waiting%cells(cell%waiting_index) = cell
    else
#endif
       converged = .false.
       local_its: do while (.not. converged)
          call finish_cell(cell,converged)
          call compute_hmax(cell,redo_neighbours)
          if (icall == 0) converged = .true.
          if (.not. converged) then
             if (redo_neighbours) then
                call set_hmaxcell(cell%icell,cell%hmax)
                call get_neighbour_list(-1,listneigh,nneigh,xyzh,xyzcache,isizecellcache,getj=.false., &
                                      cell_xpos=cell%xpos,cell_xsizei=cell%xsizei,cell_rcuti=cell%rcuti, &
                                      remote_export=remote_export)
#ifdef MPI
                cell%remote_export(1:nprocs) = remote_export
                if (any(remote_export)) then
                   do_export = .true.
!$omp critical
                   if (stack_waiting%n > 0) call check_send_finished(stack_remote,irequestsend,irequestrecv,xrecvbuf)
                   call reserve_stack(stack_waiting,cell%waiting_index)
                   ! direction export (0)
                   call send_cell(cell,0,irequestsend,xsendbuf)
!$omp end critical
                endif
#endif
                nrelink = nrelink + 1
             endif
             call compute_cell(cell,listneigh,nneigh,getdv,getdB,Bevol,xyzh,vxyzu,fxyzu,fext,xyzcache,rad)
#ifdef MPI
             if (do_export) then
                stack_waiting%cells(cell%waiting_index) = cell
                exit local_its
             endif
#endif
          endif
       enddo local_its
#ifdef MPI
       if (.not. do_export) then
#endif
          call store_results(icall,cell,getdv,getdB,realviscosity,stressmax,xyzh,gradh,divcurlv,divcurlB,alphaind, &
                             dvdx,vxyzu,Bxyz,dustfrac,rhomax,nneightry,nneighact,maxneightry,maxneighact,np,ncalc,&
                             radprop)
#ifdef MPI
          nlocal = nlocal + 1
       endif
    endif
#endif
 enddo over_leaf_nodes
!$omp enddo

#ifdef MPI
!$omp barrier

!$omp single
 if (stack_waiting%n > 0) call check_send_finished(stack_remote,irequestsend,irequestrecv,xrecvbuf)
 call recv_while_wait(stack_remote,xrecvbuf,irequestrecv,irequestsend)
!$omp end single

!$omp single
 if (iverbose>=6) then
    ntotal = real(nlocal) + real(stack_waiting%n)
    if (ntotal > 0) then
       write(iprint,*) id,'local ratio = ',real(nlocal)/ntotal
    else
       write(iprint,*) id,'local ratio = 0'
    endif
 endif

 mpiits = 0
 iterations_finished = .false.
!$omp end single
 remote_its: do while(.not. iterations_finished)
!$omp single
    mpiits = mpiits + 1
    call reset_cell_counters
!$omp end single

    igot_remote: if (stack_remote%n > 0) then
!$omp do schedule(runtime)
       over_remote: do i = 1,stack_remote%n
          cell = stack_remote%cells(i)

          ! icell is unused (-1 here)
          call get_neighbour_list(-1,listneigh,nneigh,xyzh,xyzcache,isizecellcache,getj=.false., &
                                  cell_xpos=cell%xpos,cell_xsizei=cell%xsizei,cell_rcuti=cell%rcuti)

          call compute_cell(cell,listneigh,nneigh,getdv,getdB,Bevol,xyzh,vxyzu,fxyzu,fext,xyzcache,&
                            rad)

          cell%remote_export(id+1) = .false.

          ! communication happened while computing contributions to remote cells
!$omp critical
          call recv_cells(stack_waiting,xrecvbuf,irequestrecv)
          call check_send_finished(stack_waiting,irequestsend,irequestrecv,xrecvbuf)
          ! direction return (1)
          call send_cell(cell,1,irequestsend,xsendbuf)
!$omp end critical
       enddo over_remote
!$omp enddo
!$omp barrier
!$omp single
       ! reset remote stack
       stack_remote%n = 0
       ! ensure send has finished
       call check_send_finished(stack_waiting,irequestsend,irequestrecv,xrecvbuf)
!$omp end single
    endif igot_remote
!$omp barrier
!$omp single
    call recv_while_wait(stack_waiting,xrecvbuf,irequestrecv,irequestsend)
    call reset_cell_counters
!$omp end single
    iam_waiting: if (stack_waiting%n > 0) then
!$omp do schedule(runtime)
       over_waiting: do i = 1, stack_waiting%n
          cell = stack_waiting%cells(i)

          if (any(cell%remote_export(1:nprocs))) then
             print*,id,cell%remote_export(1:nprocs)
             print*,id,'mpiits',mpiits
             print*,id,'owner',cell%owner
             print*,id,'icell',cell%icell
             print*,id,'npcell',cell%npcell
             print*,id,'xpos',cell%xpos
             print*,id,'stackpos',i
             print*,id,'waitindex',cell%waiting_index
             call fatal('dens', 'not all results returned from remote processor')
          endif

          call finish_cell(cell,converged)
          call compute_hmax(cell,redo_neighbours)

          ! communication happened while finishing cell
!$omp critical
          call recv_cells(stack_remote,xrecvbuf,irequestrecv)
!$omp end critical
          if (.not. converged) then
             call set_hmaxcell(cell%icell,cell%hmax)
             call get_neighbour_list(-1,listneigh,nneigh,xyzh,xyzcache,isizecellcache,getj=.false., &
                                    cell_xpos=cell%xpos,cell_xsizei=cell%xsizei,cell_rcuti=cell%rcuti, &
                                    remote_export=remote_export)
             cell%remote_export(1:nprocs) = remote_export
!$omp critical
             call check_send_finished(stack_remote,irequestsend,irequestrecv,xrecvbuf)
             call reserve_stack(stack_redo,cell%waiting_index)
             ! direction export (0)
             call send_cell(cell,0,irequestsend,xsendbuf)
!$omp end critical
             call compute_cell(cell,listneigh,nneigh,getdv,getdB,Bevol,xyzh,vxyzu,fxyzu,fext,xyzcache,&
             rad)

             stack_redo%cells(cell%waiting_index) = cell
          else
             call store_results(icall,cell,getdv,getdB,realviscosity,stressmax,xyzh,gradh,divcurlv,divcurlB,alphaind, &
                                dvdx,vxyzu,Bxyz,dustfrac,rhomax,nneightry,nneighact,maxneightry,maxneighact,np,ncalc,&
                                radprop)

          endif

       enddo over_waiting
!$omp enddo
!$omp barrier
!$omp single
       ! reset stacks
       stack_waiting%n = 0
       call check_send_finished(stack_remote,irequestsend,irequestrecv,xrecvbuf)
!$omp end single
    endif iam_waiting
!$omp barrier
!$omp single
    call recv_while_wait(stack_remote,xrecvbuf,irequestrecv,irequestsend)
!$omp end single

!$omp single
    if (reduceall_mpi('max',stack_redo%n) > 0) then
       call swap_stacks(stack_waiting, stack_redo)
    else
       iterations_finished = .true.
    endif
    stack_redo%n = 0
!$omp end single

 enddo remote_its

#endif
!$omp end parallel

 !call update_hmax_remote

#ifdef MPI
 call finish_cell_exchange(irequestrecv,xsendbuf)
 call sync_hmax_mpi
#endif

 !--reduce values
 if (realviscosity .and. maxdvdx==maxp) then
    stressmax = reduceall_mpi('max',stressmax)
 endif
 rhomax    = reduceall_mpi('max',rhomax)
 rhomaxnow = rhomax

 !--boundary particles are no longer treated as active
 set_boundaries_to_active = .false.

 if (realviscosity .and. maxdvdx==maxp .and. stressmax > 0. .and. iverbose > 0 .and. id==master) then
    call warning('force','applying negative stress correction',var='max',val=-stressmax)
 endif
!
!--warnings
!
 if (icall==1) then
    if (nwarnup   > 0) call summary_variable('hupdn',iosumhup,0,real(nwarnup  ))
    if (nwarndown > 0) call summary_variable('hupdn',iosumhdn,0,real(nwarndown))
    if (iverbose  >=1) call reduce_and_print_warnings(nwarnup,nwarndown,nwarnroundoff)
 endif
!
!--diagnostics
!
 if (icall==0 .or. icall==1) call reduce_and_print_neighbour_stats(np)

end subroutine densityiterate

!----------------------------------------------------------------
!+
!  Internal subroutine that computes the contribution to
!  the density sums from a list of neighbours
!
!  MAKE SURE THIS ROUTINE IS INLINED BY THE COMPILER
!+
!----------------------------------------------------------------
subroutine get_density_sums(i,xpartveci,hi,hi1,hi21,iamtypei,iamgasi,iamdusti,&
                                 listneigh,nneigh,nneighi,dxcache,xyzcache,rhosum,&
                                 ifilledcellcache,ifilledneighcache,getdv,getdB,&
                                 realviscosity,xyzh,vxyzu,Bevol,fxyzu,fext,ignoreself,&
                                 rad)
#ifdef PERIODIC
 use boundary, only:dxbound,dybound,dzbound
#endif
#ifdef FINVSQRT
 use fastmath, only:finvsqrt
#endif
 use kernel,   only:get_kernel,get_kernel_grav1
 use part,     only:iphase,iamgas,iamdust,iamtype,maxphase,ibasetype,igas,idust,rhoh,massoftype,iradxi
 use dim,      only:ndivcurlv,gravity,maxp,nalpha,use_dust,do_radiation
 integer,      intent(in)    :: i
 real,         intent(in)    :: xpartveci(:)
 real(kind=8), intent(in)    :: hi,hi1,hi21
 integer,      intent(in)    :: iamtypei
 logical,      intent(in)    :: iamgasi,iamdusti
 integer,      intent(in)    :: listneigh(:)
 integer,      intent(in)    :: nneigh
 integer,      intent(out)   :: nneighi
 real,         intent(inout) :: dxcache(:,:)
 real,         intent(in)    :: xyzcache(:,:)
 real,         intent(out)   :: rhosum(:)
 logical,      intent(in)    :: ifilledcellcache,ifilledneighcache
 logical,      intent(in)    :: getdv,realviscosity
 logical,      intent(in)    :: getdB
 real,         intent(in)    :: xyzh(:,:),vxyzu(:,:),fxyzu(:,:),fext(:,:)
 real,         intent(in)    :: Bevol(:,:)
 logical,      intent(in)    :: ignoreself
 real,         intent(in)    :: rad(:,:)
 integer(kind=1)             :: iphasej
 integer                     :: iamtypej
 integer                     :: j,n,iloc
 real                        :: dx,dy,dz,runix,runiy,runiz
 real                        :: rij2,rij,rij1,q2i,qi,q2prev,rij1grkern
 real                        :: wabi,grkerni,dwdhi,dphidhi
 real                        :: projv,dvx,dvy,dvz,dax,day,daz
 real                        :: projdB,dBx,dBy,dBz,fxi,fyi,fzi,fxj,fyj,fzj
 real                        :: rhoi, rhoj
 logical                     :: same_type,gas_gas,iamdustj
 real                        :: dradenij

 rhosum(:) = 0.
 if (ignoreself) then
    nneighi = 1   ! self
 else
    nneighi = 0
 endif

 ! defaults for type determination
 ! these are determined from iphase if multiple phases are used
 same_type = .true.
 gas_gas   = .true.

 dphidhi   = 0.
 dx = 0. ! to avoid compiler warnings
 dy = 0.
 dz = 0.
 dvx = 0.
 dvy = 0.
 dvz = 0.
 if (nalpha > 1) then
    fxi = xpartveci(ifxi)
    fyi = xpartveci(ifyi)
    fzi = xpartveci(ifzi)
 endif

 loop_over_neigh: do n = 1,nneigh

    j = listneigh(n)
    !--do self contribution separately to avoid problems with 1/sqrt(0.)
    if ((ignoreself) .and. (j==i)) cycle loop_over_neigh

    if (ifilledneighcache .and. n <= isizeneighcache) then
       rij2 = dxcache(1,n)
    else
       if (ifilledcellcache .and. n <= isizecellcache) then
          ! positions from cache are already mod boundary
          dx = xpartveci(ixi) - xyzcache(1,n)
          dy = xpartveci(iyi) - xyzcache(2,n)
          dz = xpartveci(izi) - xyzcache(3,n)
       else
          dx = xpartveci(ixi) - xyzh(1,j)
          dy = xpartveci(iyi) - xyzh(2,j)
          dz = xpartveci(izi) - xyzh(3,j)
       endif
#ifdef PERIODIC
       if (abs(dx) > 0.5*dxbound) dx = dx - dxbound*SIGN(1.0,dx)
       if (abs(dy) > 0.5*dybound) dy = dy - dybound*SIGN(1.0,dy)
       if (abs(dz) > 0.5*dzbound) dz = dz - dzbound*SIGN(1.0,dz)
#endif
       rij2 = dx*dx + dy*dy + dz*dz
       if (n <= isizeneighcache) dxcache(1,n) = rij2
    endif

    q2i = rij2*hi21
    !print*,i,' neighb',j,' #',n,' of ',nneigh,isizecellcache,' q2i=',dx,dy,dz,hi21
!
!--do interaction if r/h < compact support size
!
    if (q2i < radkern2) then
       if (ifilledneighcache .and. n <= isizeneighcache) then
          q2prev = dxcache(2,n)
          if (q2prev < radkern2) then
             rij = dxcache(3,n)
          else
             rij = sqrt(rij2)
          endif
       else
          rij = sqrt(rij2)
       endif

       qi = rij*hi1
       !--kernel and gradient
       if (gravity) then
          call get_kernel_grav1(q2i,qi,wabi,grkerni,dphidhi)
       else
          call get_kernel(q2i,qi,wabi,grkerni)
       endif

       if (n <= isizeneighcache) then
          !   could possibly ONLY store q2i if q2i>q2prev so that
          !   the maximum number of sqrts are stored
          dxcache(2,n) = q2i ! if h decreasing we don
          dxcache(3,n) = rij
          dxcache(4,n) = grkerni
          !--can ONLY fill this on first pass
          if (.not.ifilledneighcache) then
             dxcache(5,n) = dx
             dxcache(6,n) = dy
             dxcache(7,n) = dz
          endif
       endif

       !
       ! Density, gradh and div v are only computed using
       ! neighbours of the same type
       !
       if (maxphase==maxp) then
          iphasej   = iphase(j)
          iamtypej  = iamtype(iphasej)
          iamdustj  = iamdust(iphasej)
          same_type = ((iamtypei == iamtypej) .or. (ibasetype(iamtypej)==iamtypei))
          gas_gas   = (iamgasi .and. same_type)  ! this ensure that boundary particles are included in gas_gas calculations
       endif

       sametype: if (same_type) then
          dwdhi = (-qi*grkerni - 3.*wabi)
          rhosum(irhoi)      = rhosum(irhoi) + wabi
          rhosum(igradhi)    = rhosum(igradhi) + dwdhi
          rhosum(igradsofti) = rhosum(igradsofti) + dphidhi
          nneighi            = nneighi + 1
          !
          ! calculate things needed for viscosity switches
          ! and real viscosity
          !
          if (getdv .or. getdB .or. do_radiation) then
             rij1 = 1./(rij + epsilon(rij))
             if (ifilledneighcache .and. n <= isizeneighcache) then
                !--dx,dy,dz are either in neighbour cache or have been calculated
                dx = dxcache(5,n)
                dy = dxcache(6,n)
                dz = dxcache(7,n)
             endif
             rij1grkern = rij1*grkerni
             runix = dx*rij1grkern
             runiy = dy*rij1grkern
             runiz = dz*rij1grkern

             if (getdv) then
                !--get dv and den
                dvx = xpartveci(ivxi) - vxyzu(1,j)
                dvy = xpartveci(ivyi) - vxyzu(2,j)
                dvz = xpartveci(ivzi) - vxyzu(3,j)
                projv = dvx*runix + dvy*runiy + dvz*runiz
                rhosum(idivvi) = rhosum(idivvi) + projv

                if (maxdvdx > 0 .or. ndivcurlv > 1 .or. nalpha > 1) then
                   rhosum(idvxdxi) = rhosum(idvxdxi) + dvx*runix
                   rhosum(idvxdyi) = rhosum(idvxdyi) + dvx*runiy
                   rhosum(idvxdzi) = rhosum(idvxdzi) + dvx*runiz
                   rhosum(idvydxi) = rhosum(idvydxi) + dvy*runix
                   rhosum(idvydyi) = rhosum(idvydyi) + dvy*runiy
                   rhosum(idvydzi) = rhosum(idvydzi) + dvy*runiz
                   rhosum(idvzdxi) = rhosum(idvzdxi) + dvz*runix
                   rhosum(idvzdyi) = rhosum(idvzdyi) + dvz*runiy
                   rhosum(idvzdzi) = rhosum(idvzdzi) + dvz*runiz

                   if (nalpha > 1 .and. gas_gas) then
                      !--divergence of acceleration for Cullen & Dehnen switch
                      fxj = fxyzu(1,j) + fext(1,j)
                      fyj = fxyzu(2,j) + fext(2,j)
                      fzj = fxyzu(3,j) + fext(3,j)
                      dax = fxi - fxj
                      day = fyi - fyj
                      daz = fzi - fzj

                      rhosum(idaxdxi) = rhosum(idaxdxi) + dax*runix
                      rhosum(idaxdyi) = rhosum(idaxdyi) + dax*runiy
                      rhosum(idaxdzi) = rhosum(idaxdzi) + dax*runiz
                      rhosum(idaydxi) = rhosum(idaydxi) + day*runix
                      rhosum(idaydyi) = rhosum(idaydyi) + day*runiy
                      rhosum(idaydzi) = rhosum(idaydzi) + day*runiz
                      rhosum(idazdxi) = rhosum(idazdxi) + daz*runix
                      rhosum(idazdyi) = rhosum(idazdyi) + daz*runiy
                      rhosum(idazdzi) = rhosum(idazdzi) + daz*runiz
                   endif
                   rhosum(irxxi) = rhosum(irxxi) - dx*runix
                   rhosum(irxyi) = rhosum(irxyi) - dx*runiy
                   rhosum(irxzi) = rhosum(irxzi) - dx*runiz
                   rhosum(iryyi) = rhosum(iryyi) - dy*runiy
                   rhosum(iryzi) = rhosum(iryzi) - dy*runiz
                   rhosum(irzzi) = rhosum(irzzi) - dz*runiz

                endif
             endif

             if (getdB .and. gas_gas) then
                ! we need B instead of B/rho, so used our estimated h here
                ! either it is close enough to be converged,
                ! or worst case it runs another iteration and re-calculates
                rhoi = rhoh(real(hi), massoftype(igas))
                rhoj = rhoh(xyzh(4,j), massoftype(igas))
                dBx = xpartveci(iBevolxi)*rhoi - Bevol(1,j)*rhoj
                dBy = xpartveci(iBevolyi)*rhoi - Bevol(2,j)*rhoj
                dBz = xpartveci(iBevolzi)*rhoi - Bevol(3,j)*rhoj
                projdB = dBx*runix + dBy*runiy + dBz*runiz

                ! difference operator of divB
                rhosum(idivBi) = rhosum(idivBi) + projdB

                rhosum(idBxdxi) = rhosum(idBxdxi) + dBx*runix
                rhosum(idBxdyi) = rhosum(idBxdyi) + dBx*runiy
                rhosum(idBxdzi) = rhosum(idBxdzi) + dBx*runiz
                rhosum(idBydxi) = rhosum(idBydxi) + dBy*runix
                rhosum(idBydyi) = rhosum(idBydyi) + dBy*runiy
                rhosum(idBydzi) = rhosum(idBydzi) + dBy*runiz
                rhosum(idBzdxi) = rhosum(idBzdxi) + dBz*runix
                rhosum(idBzdyi) = rhosum(idBzdyi) + dBz*runiy
                rhosum(idBzdzi) = rhosum(idBzdzi) + dBz*runiz
             endif

             if (do_radiation .and. gas_gas) then
                rhoi = rhoh(real(hi), massoftype(igas))
                rhoj = rhoh(xyzh(4,j), massoftype(igas))
                dradenij = rad(iradxi,j)*rhoj - xpartveci(iradxii)*rhoi
                rhosum(iradfxi) = rhosum(iradfxi) + dradenij*runix
                rhosum(iradfyi) = rhosum(iradfyi) + dradenij*runiy
                rhosum(iradfzi) = rhosum(iradfzi) + dradenij*runiz
             endif

          endif
       elseif (use_dust .and. (iamgasi  .and. iamdustj)) then
          iloc = irhodusti + iamtypej - idust
          rhosum(iloc) = rhosum(iloc) + wabi
       endif sametype

    elseif (n <= isizeneighcache) then
       ! q2prev > radkern2 from cache indicates rij has NOT been calculated for this pair
       dxcache(2,n) = q2i
       if (.not.ifilledneighcache) then
          dxcache(5,n) = dx
          dxcache(6,n) = dy
          dxcache(7,n) = dz
       endif
    endif
 enddo loop_over_neigh

end subroutine get_density_sums

!----------------------------------------------------------------
!+
!  Internal utility to extract the matrix used in exact linear
!  interpolations from the summations calculated during
!  the density loop
!+
!----------------------------------------------------------------
pure subroutine calculate_rmatrix_from_sums(rhosum,denom,rmatrix,idone)
 real,    intent(in)  :: rhosum(:)
 real,    intent(out) :: denom
 real,    intent(out) :: rmatrix(6)
 logical, intent(out) :: idone
 real :: rxxi,rxyi,rxzi,ryyi,ryzi,rzzi

 rxxi = rhosum(irxxi)
 rxyi = rhosum(irxyi)
 rxzi = rhosum(irxzi)
 ryyi = rhosum(iryyi)
 ryzi = rhosum(iryzi)
 rzzi = rhosum(irzzi)

 denom = rxxi*ryyi*rzzi + 2.*rxyi*rxzi*ryzi &
        - rxxi*ryzi*ryzi - ryyi*rxzi*rxzi - rzzi*rxyi*rxyi

 rmatrix(1) = ryyi*rzzi - ryzi*ryzi    ! xx
 rmatrix(2) = rxzi*ryzi - rzzi*rxyi    ! xy
 rmatrix(3) = rxyi*ryzi - rxzi*ryyi    ! xz
 rmatrix(4) = rzzi*rxxi - rxzi*rxzi    ! yy
 rmatrix(5) = rxyi*rxzi - rxxi*ryzi    ! yz
 rmatrix(6) = rxxi*ryyi - rxyi*rxyi    ! zz
 idone = .true.

 return
end subroutine calculate_rmatrix_from_sums

!----------------------------------------------------------------
!+
!  Internal utility to extract div and curl v from the sums
!  calculated during the density loop
!+
!----------------------------------------------------------------
pure subroutine calculate_divcurlv_from_sums(rhosum,termnorm,divcurlvi,xi_limiter,ndivcurlv,denom,rmatrix)
 use part, only:nalpha
 integer, intent(in)  :: ndivcurlv
 real,    intent(in)  :: rhosum(:),denom,rmatrix(6)
 real,    intent(in)  :: termnorm
 real,    intent(out) :: divcurlvi(5),xi_limiter
 real :: div_a
 real :: gradaxdx,gradaxdy,gradaxdz,gradaydx,gradaydy,gradaydz,gradazdx,gradazdy,gradazdz
 real :: ddenom,gradvxdxi,gradvxdyi,gradvxdzi
 real :: gradvydxi,gradvydyi,gradvydzi,gradvzdxi,gradvzdyi,gradvzdzi
 real :: dvxdxi,dvxdyi,dvxdzi,dvydxi,dvydyi,dvydzi,dvzdxi,dvzdyi,dvzdzi
 real :: fac,traceS,txy,txz,tyz,txx,tyy,tzz!,Ri
 logical, parameter :: use_exact_linear = .true.

 !--divergence of the velocity field
 if (ndivcurlv >= 1) divcurlvi(1) = -rhosum(idivvi)*termnorm

 !--curl of the velocity field
 if (ndivcurlv >= 4) then
    divcurlvi(2) = -(rhosum(idvzdyi) - rhosum(idvydzi))*termnorm
    divcurlvi(3) = -(rhosum(idvxdzi) - rhosum(idvzdxi))*termnorm
    divcurlvi(4) = -(rhosum(idvydxi) - rhosum(idvxdyi))*termnorm
 endif

 !--time derivative of div v, needed for Cullen-Dehnen switch
 if (nalpha >= 2) then
    !--Divvdt For switch
    if (use_exact_linear) then
       ddenom = 1./denom
       call exactlinear(gradaxdx,gradaxdy,gradaxdz,rhosum(idaxdxi),rhosum(idaxdyi),rhosum(idaxdzi),rmatrix,ddenom)
       call exactlinear(gradaydx,gradaydy,gradaydz,rhosum(idaydxi),rhosum(idaydyi),rhosum(idaydzi),rmatrix,ddenom)
       call exactlinear(gradazdx,gradazdy,gradazdz,rhosum(idazdxi),rhosum(idazdyi),rhosum(idazdzi),rmatrix,ddenom)
       div_a = -(gradaxdx + gradaydy + gradazdz)

       call exactlinear(gradvxdxi,gradvxdyi,gradvxdzi, &
                         rhosum(idvxdxi),rhosum(idvxdyi),rhosum(idvxdzi),rmatrix,ddenom)
       call exactlinear(gradvydxi,gradvydyi,gradvydzi, &
                         rhosum(idvydxi),rhosum(idvydyi),rhosum(idvydzi),rmatrix,ddenom)
       call exactlinear(gradvzdxi,gradvzdyi,gradvzdzi, &
                         rhosum(idvzdxi),rhosum(idvzdyi),rhosum(idvzdzi),rmatrix,ddenom)

       dvxdxi = -gradvxdxi
       dvxdyi = -gradvxdyi
       dvxdzi = -gradvxdzi
       dvydxi = -gradvydxi
       dvydyi = -gradvydyi
       dvydzi = -gradvydzi
       dvzdxi = -gradvzdxi
       dvzdyi = -gradvzdyi
       dvzdzi = -gradvzdzi
    else
       div_a = -termnorm*(rhosum(idaxdxi) + rhosum(idaydyi) + rhosum(idazdzi))
       dvxdxi = -termnorm*rhosum(idvxdxi)
       dvxdyi = -termnorm*rhosum(idvxdyi)
       dvxdzi = -termnorm*rhosum(idvxdzi)
       dvydxi = -termnorm*rhosum(idvydxi)
       dvydyi = -termnorm*rhosum(idvydyi)
       dvydzi = -termnorm*rhosum(idvydzi)
       dvzdxi = -termnorm*rhosum(idvzdxi)
       dvzdyi = -termnorm*rhosum(idvzdyi)
       dvzdzi = -termnorm*rhosum(idvzdzi)
    endif
    divcurlvi(5) = div_a - (dvxdxi**2 + dvydyi**2 + dvzdzi**2 + &
                             2.*(dvxdyi*dvydxi + dvxdzi*dvzdxi + dvydzi*dvzdyi))
    !if (divcurlvi(1) < 0.) then
    !   Ri = -1.
    !else
    !   Ri = 1.
    !endif
    txx = dvxdxi - divcurlvi(1)/3.
    tyy = dvydyi - divcurlvi(1)/3.
    tzz = dvzdzi - divcurlvi(1)/3.
    txy = 0.5*(dvxdyi + dvydxi)
    txz = 0.5*(dvxdzi + dvzdxi)
    tyz = 0.5*(dvydzi + dvzdyi)
    fac    = max(-divcurlvi(1),0.)**2 !(2.*(1. - Ri)**4*divcurlvi(1))**2
    !traceS = txx**2 + tyy**2 + tzz**2 + 2.*(txy**2 + txz**2 + tyz**2)
    !traceS = txy**2 + txz**2 + tyz**2
    traceS = (dvzdyi - dvydzi)**2 + (dvxdzi - dvzdxi)**2 + (dvydxi - dvxdyi)**2
    if (fac + traceS > 0.) then
       xi_limiter = fac/(fac + traceS)
    else
       xi_limiter = 1.
    endif
 else
    xi_limiter = 1.
 endif

end subroutine calculate_divcurlv_from_sums

!----------------------------------------------------------------
!+
!  Internal utility to extract div, curl and grad B from the sums
!  calculated during the density loop
!+
!----------------------------------------------------------------
pure subroutine calculate_divcurlB_from_sums(rhosum,termnorm,divcurlBi,gradBi,ndivcurlB)
 integer, intent(in)  :: ndivcurlB
 real,    intent(in)  :: rhosum(:)
 real,    intent(in)  :: termnorm
 real,    intent(out) :: divcurlBi(ndivcurlB),gradBi

 ! we need these for adaptive resistivity switch
 if (ndivcurlB >= 1) divcurlBi(1) = -rhosum(idivBi)*termnorm
 if (ndivcurlB >= 4) then
    divcurlBi(2) = -(rhosum(idBzdyi) - rhosum(idBydzi))*termnorm
    divcurlBi(3) = -(rhosum(idBxdzi) - rhosum(idBzdxi))*termnorm
    divcurlBi(4) = -(rhosum(idBydxi) - rhosum(idBxdyi))*termnorm
 endif
 gradBi = rhosum(idBxdxi) * rhosum(idBxdxi) &
        + rhosum(idBxdyi) * rhosum(idBxdyi) &
        + rhosum(idBxdzi) * rhosum(idBxdzi) &
        + rhosum(idBydxi) * rhosum(idBydxi) &
        + rhosum(idBydyi) * rhosum(idBydyi) &
        + rhosum(idBydzi) * rhosum(idBydzi) &
        + rhosum(idBzdxi) * rhosum(idBzdxi) &
        + rhosum(idBzdyi) * rhosum(idBzdyi) &
        + rhosum(idBzdzi) * rhosum(idBzdzi)
 gradBi = sqrt(termnorm * termnorm * gradBi)

end subroutine calculate_divcurlB_from_sums

!----------------------------------------------------------------
!+
!  Internal utility to extract velocity gradients from summations
!  calculated during the density loop.
!+
!----------------------------------------------------------------
subroutine calculate_strain_from_sums(rhosum,termnorm,denom,rmatrix,dvdx)
 real, intent(in)  :: rhosum(:)
 real, intent(in)  :: termnorm,denom
 real, intent(in)  :: rmatrix(6)
 real, intent(out) :: dvdx(9)

 real :: ddenom,gradvxdxi,gradvxdyi,gradvxdzi
 real :: gradvydxi,gradvydyi,gradvydzi,gradvzdxi,gradvzdyi,gradvzdzi
 real :: dvxdxi,dvxdyi,dvxdzi,dvydxi,dvydyi,dvydzi,dvzdxi,dvzdyi,dvzdzi

! if (abs(denom) > tiny(denom)) then ! do exact linear first derivatives
 if (.false.) then ! do exact linear first derivatives
    ddenom = 1./denom
    call exactlinear(gradvxdxi,gradvxdyi,gradvxdzi, &
                     rhosum(idvxdxi),rhosum(idvxdyi),rhosum(idvxdzi),rmatrix,ddenom)
    call exactlinear(gradvydxi,gradvydyi,gradvydzi, &
                     rhosum(idvydxi),rhosum(idvydyi),rhosum(idvydzi),rmatrix,ddenom)
    call exactlinear(gradvzdxi,gradvzdyi,gradvzdzi, &
                     rhosum(idvzdxi),rhosum(idvzdyi),rhosum(idvzdzi),rmatrix,ddenom)

    !print*,'dvxdxi = ',-rhosum(idvxdxi)*termnorm,gradvxdxi
    dvxdxi = -gradvxdxi
    dvxdyi = -gradvxdyi
    dvxdzi = -gradvxdzi
    dvydxi = -gradvydxi
    dvydyi = -gradvydyi
    dvydzi = -gradvydzi
    dvzdxi = -gradvzdxi
    dvzdyi = -gradvzdyi
    dvzdzi = -gradvzdzi
 else

    !--these make rho*dv/dx_i
    dvxdxi = -rhosum(idvxdxi)*termnorm
    dvxdyi = -rhosum(idvxdyi)*termnorm
    dvxdzi = -rhosum(idvxdzi)*termnorm
    dvydxi = -rhosum(idvydxi)*termnorm
    dvydyi = -rhosum(idvydyi)*termnorm
    dvydzi = -rhosum(idvydzi)*termnorm
    dvzdxi = -rhosum(idvzdxi)*termnorm
    dvzdyi = -rhosum(idvzdyi)*termnorm
    dvzdzi = -rhosum(idvzdzi)*termnorm
 endif

 dvdx(:) = (/dvxdxi,dvxdyi,dvxdzi,dvydxi,dvydyi,dvydzi,dvzdxi,dvzdyi,dvzdzi/)

end subroutine calculate_strain_from_sums

!----------------------------------------------------------------
!+
!  Internal subroutine to get maximum of stress tensor
!  (to avoid tensile instability)
!+
!----------------------------------------------------------------
pure subroutine get_max_stress(dvdx,divvi,rho1i,stressmax,shearvisc,bulkvisc)
 use part, only:strain_from_dvdx
 real, intent(in)    :: dvdx(9), divvi, rho1i, shearvisc, bulkvisc
 real, intent(inout) :: stressmax
 real :: strainmax,stressiso,strain(6)

 strain = strain_from_dvdx(dvdx)

 ! shearvisc = eta/rho, so this is eta/rho**2
 strainmax = -shearvisc*rho1i*maxval(strain) ! 1/rho*L^2/T*1/L*L/T = 1/rho*L^2/T^2
 stressiso = (2./3.*shearvisc - bulkvisc)*divvi*rho1i ! NB: divv -ve at high Mach no.

 ! we initialise stressmax to zero, as for the purpose of preventing the
 ! tensile instability we only care if the total stress is negative
 ! if stress tensor is positive, don't need correction (stressmax=0)
 stressmax = max(stressmax,-(stressiso + strainmax))
 stressmax = 0.

end subroutine get_max_stress

!----------------------------------------------------------------
!+
!  Internal subroutine that inverts the matrix to get an
!  exact linear derivative
!+
!----------------------------------------------------------------
pure subroutine exactlinear(gradAx,gradAy,gradAz,dAx,dAy,dAz,rmatrix,ddenom)
 real, intent(out) :: gradAx,gradAy,gradAz
 real, intent(in)  :: dAx,dAy,dAz
 real, intent(in)  :: rmatrix(6)
 real, intent(in)  :: ddenom
 !
 !--we return the gradient as the following matrix inversion:
 !  gradAx =(dAx*termxx + dAy*termxy + dAz*termxz)*ddenom
 !  gradAy =(dAx*termxy + dAy*termyy + dAz*termyz)*ddenom
 !  gradAz =(dAx*termxz + dAy*termyz + dAz*termzz)*ddenom
 !
 gradAx =(dAx*rmatrix(1) + dAy*rmatrix(2) + dAz*rmatrix(3))*ddenom
 gradAy =(dAx*rmatrix(2) + dAy*rmatrix(4) + dAz*rmatrix(5))*ddenom
 gradAz =(dAx*rmatrix(3) + dAy*rmatrix(5) + dAz*rmatrix(6))*ddenom

end subroutine exactlinear

!-------------------------------------------------------------------------------
!+
!  function to return alphaloc from known values of d(divv)/dt and sound speed
!  for use in Cullen & Dehnen (2010) switch
!+
!-------------------------------------------------------------------------------
pure real function get_alphaloc(divvdti,spsoundi,hi,xi_limiter,alphamin,alphamax)
 !use kernel, only:radkern
 real, intent(in) :: divvdti,spsoundi,hi,xi_limiter,alphamin,alphamax
 real :: source
 real :: temp

 source = 10.*hi**2*xi_limiter*max(-divvdti,0.)
 temp = spsoundi**2 !+ source
 if (temp > epsilon(temp)) then
    get_alphaloc = max(min(source/temp,alphamax),alphamin)
 else
    get_alphaloc = alphamin
 endif

end function get_alphaloc

!----------------------------------------------------------------
!+
!  subroutine to reduce and print warnings across processors
!  related to h-rho iterations
!+fxyzu
!----------------------------------------------------------------
subroutine reduce_and_print_warnings(nwarnup,nwarndown,nwarnroundoff)
 use mpiutils, only:reduce_mpi
 use io,       only:id,master,iprint
 integer, intent(inout) :: nwarnup,nwarndown,nwarnroundoff

 nwarnup       = int(reduce_mpi('+',nwarnup))
 nwarndown     = int(reduce_mpi('+',nwarndown))
 nwarnroundoff = int(reduce_mpi('+',nwarnroundoff))

#ifndef NOWARNRESTRICTEDHJUMP
 if (id==master .and. nwarnup > 0) then
    write(iprint,*) ' WARNING: restricted h jump (up) ',nwarnup,' times'
 endif
 if (id==master .and. nwarndown > 0) then
    write(iprint,*) ' WARNING: restricted h jump (down) ',nwarndown,' times'
 endif
#endif
 if (id==master .and. nwarnroundoff > 0) then
    write(iprint,*) ' WARNING: denom in exact linear gradients zero on ',nwarnroundoff,' particles'
 endif

end subroutine reduce_and_print_warnings

!----------------------------------------------------------------
!+
!  query function to return neighbour statistics
!  (must be called *after* density evaluation
!   and will be correct ONLY on the master thread)
!+
!----------------------------------------------------------------
subroutine get_neighbour_stats(trialmean,actualmean,maxtrial,maxactual,nrhocalc,nactualtot)
 real,            intent(out) :: trialmean,actualmean
 integer,         intent(out) :: maxtrial,maxactual
 integer(kind=8), intent(out) :: nrhocalc,nactualtot

 if (nptot > 0) then
    trialmean    = nneightry/real(nptot)
    actualmean   = nneighact/real(nptot)
    maxtrial     = int(maxneightry)
    maxactual    = maxneighact
    nrhocalc     = ncalc
    nactualtot   = nneighact
 else ! densityforce has not been called
    trialmean = -1; actualmean   = -1
    maxtrial  = -1; maxactual    = -1
    nrhocalc  = -1; nactualtot   = -1
 endif

end subroutine get_neighbour_stats

subroutine reset_neighbour_stats(nneightry,nneighact,maxneightry,maxneighact,ncalc,nrelink)
 integer,         intent(out) :: maxneighact,nrelink
 integer(kind=8), intent(out) :: ncalc,nneightry,nneighact,maxneightry

 nneightry = 0
 nneighact = 0
 maxneightry = 0
 maxneighact = 0
 ncalc = 0_8
 nneighact = 0
 nrelink = 0_8

end subroutine reset_neighbour_stats

!----------------------------------------------------------------
!+
!  function to collate neighbour-finding statistics across
!  processors and print the results
!+
!----------------------------------------------------------------
subroutine reduce_and_print_neighbour_stats(np)
 use mpiutils, only:reduce_mpi,barrier_mpi
 use io,       only:iprint,id,master,iverbose
 integer, intent(in) :: np

 call barrier_mpi()
 nptot = reduce_mpi('+',np)
 call barrier_mpi()
 nneightry   = reduce_mpi('+',nneightry)
 call barrier_mpi()
 nneighact   = reduce_mpi('+',nneighact)
 call barrier_mpi()
 maxneightry = reduce_mpi('max',maxneightry)
 call barrier_mpi()
 maxneighact = int(reduce_mpi('max',maxneighact))
 call barrier_mpi()
 nrelink     = int(reduce_mpi('+',nrelink))
 call barrier_mpi()
 ncalc       = reduce_mpi('+',ncalc)

 if (id==master .and. iverbose >= 2 .and. nptot > 0 .and. nneighact > 0) then
    write(iprint,"(1x,a,f11.2,2(a,f7.2))") 'trial neigh mean  :',nneightry/real(nptot), &
                 ', real neigh mean = ',nneighact/real(nptot), &
                 ' ratio try/act= ',nneightry/real(nneighact)
    write(iprint,"(1x,a,i11,a,i8)")   'trial neigh max   :',maxneightry,', max real neigh = ',maxneighact
    write(iprint,"(1x,a,i11,a,f7.3)") 'n neighbour calls :',nrelink, ', mean per part   = ',nrelink/real(nptot) + 1
    write(iprint,"(1x,a,i11,a,f7.3)") 'n density calcs   :',ncalc,', mean per part   = ',ncalc/real(nptot)
 endif

end subroutine reduce_and_print_neighbour_stats
!--------------------------------------------------------------------------
!+
!--------------------------------------------------------------------------
<<<<<<< HEAD
subroutine compute_cell(cell,listneigh,nneigh,getdv,getdB,Bevol,xyzh,vxyzu,fxyzu,fext, &
                             xyzcache)
=======
pure subroutine compute_cell(cell,listneigh,nneigh,getdv,getdB,Bevol,xyzh,vxyzu,fxyzu,fext, &
                             xyzcache,rad)
>>>>>>> d12888e7
 use dim,         only:maxvxyzu
 use part,        only:get_partinfo,iamgas,mhd,igas,maxphase
 use viscosity,   only:irealvisc
#ifdef MPI
 use io,          only:id
#endif

 type(celldens),  intent(inout)  :: cell

 integer,         intent(in)     :: listneigh(:)
 integer,         intent(in)     :: nneigh
 logical,         intent(in)     :: getdv
 logical,         intent(in)     :: getdB
 real,            intent(in)     :: Bevol(:,:)
 real,            intent(in)     :: xyzh(:,:),vxyzu(:,:),fxyzu(:,:),fext(:,:)
<<<<<<< HEAD
 real,            intent(in)     :: xyzcache(3,isizecellcache)
=======
 real,            intent(in)     :: xyzcache(isizecellcache,3)
 real,            intent(in)     :: rad(:,:)
>>>>>>> d12888e7

 real                            :: dxcache(7,isizeneighcache)

 real(kind=8)                    :: hi
 real(kind=8)                    :: hi1,hi21,hi31,hi41

 integer                         :: iamtypei
 logical                         :: iactivei,iamgasi,iamdusti

 logical                         :: realviscosity
 logical                         :: ignoreself
 integer                         :: nneighi
 integer                         :: i,lli

 realviscosity = (irealvisc > 0)

 over_parts: do i = 1,cell%npcell
    ! skip particles already converged
    if (cell%converged(i)) cycle over_parts

    lli = iorder(cell%arr_index(i))
    ! note: only active particles have been sent here
    if (maxphase==maxp) then
       call get_partinfo(cell%iphase(i),iactivei,iamgasi,iamdusti,iamtypei)
    else
       iactivei = .true.
       iamtypei = igas
       iamgasi  = .true.
    endif

    hi    = cell%h(i)
    hi1   = 1./hi
    hi21  = hi1*hi1
    hi31  = hi1*hi21
    hi41  = hi21*hi21

#ifdef MPI
    if (cell%owner == id) then
       ignoreself = .true.
    else
       ignoreself = .false.
    endif
#else
    ignoreself = .true.
#endif

    call get_density_sums(lli,cell%xpartvec(:,i),hi,hi1,hi21,iamtypei,iamgasi,iamdusti,&
                          listneigh,nneigh,nneighi,dxcache,xyzcache,cell%rhosums(:,i),&
                          .true.,.false.,getdv,getdB,realviscosity,&
                          xyzh,vxyzu,Bevol,fxyzu,fext,ignoreself,rad)

    cell%nneightry = nneigh
    cell%nneigh(i) = nneighi

 enddo over_parts

end subroutine compute_cell
!--------------------------------------------------------------------------
!+
!--------------------------------------------------------------------------
pure subroutine compute_hmax(cell,redo_neighbours)
 use kernel, only:radkern
 type(celldens), intent(inout) :: cell
 logical,         intent(out)  :: redo_neighbours
 real                          :: hmax_old,hmax

 redo_neighbours = .false.
 if (cell%npcell > 0) then
    hmax_old = cell%hmax
    hmax     = 1.01*maxval(cell%h(1:cell%npcell))
    if (hmax > hmax_old) redo_neighbours = .true.
    cell%hmax  = hmax
    cell%rcuti = radkern*hmax
 endif
end subroutine compute_hmax
!--------------------------------------------------------------------------
!+
!--------------------------------------------------------------------------
subroutine start_cell(cell,iphase,xyzh,vxyzu,fxyzu,fext,Bevol,rad)
 use io,          only:fatal
 use dim,         only:maxp,maxvxyzu,do_radiation
 use part,        only:maxphase,get_partinfo,mhd,igas,iamgas,&
                       iamboundary,ibasetype,iradxi

 type(celldens),     intent(inout) :: cell
 integer(kind=1),    intent(in)    :: iphase(:)
 real,               intent(in)    :: xyzh(:,:)
 real,               intent(in)    :: vxyzu(:,:)
 real,               intent(in)    :: fxyzu(:,:)
 real,               intent(in)    :: fext(:,:)
 real,               intent(in)    :: Bevol(:,:)
 real,               intent(in)    :: rad(:,:)

 integer :: i,ip
 integer :: iamtypei
 logical :: iactivei,iamgasi,iamdusti

 cell%npcell = 0
 over_parts: do ip = inoderange(1,cell%icell),inoderange(2,cell%icell)
    if (ip <= 0) exit over_parts
    i = iorder(ip)

    if (i < 0) then
       cycle over_parts
    endif

    if (maxphase==maxp) then
       call get_partinfo(iphase(i),iactivei,iamgasi,iamdusti,iamtypei)
    else
       iactivei = .true.
       iamtypei = igas
       iamdusti = .false.
       iamgasi  = .true.
    endif
    if (.not.iactivei) then ! skip boundary particles + inactive particles
       cycle over_parts
    endif

    cell%npcell = cell%npcell + 1
    cell%converged(cell%npcell) = .false.

    cell%arr_index(cell%npcell)               = ip
    cell%iphase(cell%npcell)                  = iphase(i)

    cell%xpartvec(ixi,cell%npcell)            = xyzh(1,i)
    cell%xpartvec(iyi,cell%npcell)            = xyzh(2,i)
    cell%xpartvec(izi,cell%npcell)            = xyzh(3,i)

    cell%h(cell%npcell)                       = xyzh(4,i)
    cell%h_old(cell%npcell)                   = xyzh(4,i)

    cell%xpartvec(ivxi,cell%npcell)           = vxyzu(1,i)
    cell%xpartvec(ivyi,cell%npcell)           = vxyzu(2,i)
    cell%xpartvec(ivzi,cell%npcell)           = vxyzu(3,i)

    if (maxvxyzu >= 4) then
       cell%xpartvec(ieni,cell%npcell)        = vxyzu(4,i)
    endif

    cell%xpartvec(ifxi,cell%npcell)           = fxyzu(1,i) + fext(1,i)
    cell%xpartvec(ifyi,cell%npcell)           = fxyzu(2,i) + fext(2,i)
    cell%xpartvec(ifzi,cell%npcell)           = fxyzu(3,i) + fext(3,i)

    if (mhd) then
       if (iamgasi) then
          cell%xpartvec(iBevolxi,cell%npcell) = Bevol(1,i)
          cell%xpartvec(iBevolyi,cell%npcell) = Bevol(2,i)
          cell%xpartvec(iBevolzi,cell%npcell) = Bevol(3,i)
          cell%xpartvec(ipsi,cell%npcell)     = Bevol(4,i)
       else
          cell%xpartvec(iBevolxi:ipsi,cell%npcell)   = 0. ! to avoid compiler warning
       endif
    endif

    if (do_radiation) cell%xpartvec(iradxii,cell%npcell) = rad(iradxi,i)

 enddo over_parts

end subroutine start_cell
!--------------------------------------------------------------------------
!+
!--------------------------------------------------------------------------
subroutine finish_cell(cell,cell_converged)
 use io,       only:iprint,fatal
 use part,     only:get_partinfo,iamgas,maxphase,massoftype,igas,hrho
 use options,  only:tolh

 type(celldens),  intent(inout) :: cell
 logical,         intent(out)   :: cell_converged
 real                           :: rhosum(maxrhosum)
 real                           :: dhdrhoi,rhohi,omegai
 real                           :: rhoi
 real(kind=8)                   :: gradhi
 real                           :: func,dfdh1,hi,hi_old,hnew
 real                           :: pmassi, xyzh(4)
 integer                        :: i,iamtypei !,nwarnup,nwarndown
 logical                        :: iactivei,iamgasi,iamdusti,converged

 cell_converged = .true.
 over_parts: do i = 1,cell%npcell
    if (cell%converged(i)) cycle over_parts
    cell%nits = cell%nits + 1

    hi = cell%h(i)
    hi_old = cell%h_old(i)
    rhosum = cell%rhosums(:,i)

    if (maxphase==maxp) then
       call get_partinfo(cell%iphase(i),iactivei,iamgasi,iamdusti,iamtypei)
    else
       iactivei = .true.
       iamtypei = igas
       iamgasi  = .true.
    endif
    !if (.not.iactivei) print*,' ERROR: should be no inactive particles here',iamtypei,iactivei

    pmassi = massoftype(iamtypei)

    call finish_rhosum(rhosum,pmassi,hi,.true.,rhoi=rhoi,rhohi=rhohi,&
                       gradhi=gradhi,dhdrhoi_out=dhdrhoi,omegai_out=omegai)

    func = rhohi - rhoi
    if (omegai > tiny(omegai)) then
       dfdh1 = dhdrhoi/omegai
    else
       dfdh1 = dhdrhoi/abs(omegai + epsilon(omegai))
    endif
    hnew = hi - func*dfdh1
    if (hnew > 1.2*hi) then
       ! nwarnup   = nwarnup + 1
       hnew      = 1.2*hi
    elseif (hnew < 0.8*hi) then
       ! nwarndown = nwarndown + 1
       hnew      = 0.8*hi
    endif

    converged = ((abs(hnew-hi)/hi_old) < tolh .and. omegai > 0. .and. hi > 0.)
    cell%converged(i) = converged
    if (cell_converged) cell_converged = converged

    if ((.not. converged) .and. (cell%nits >= maxdensits)) then
       xyzh(1) = cell%xpartvec(ixi,i)
       xyzh(2) = cell%xpartvec(iyi,i)
       xyzh(3) = cell%xpartvec(izi,i)
       write(iprint,*) 'ERROR: density iteration failed after ',cell%nits,' iterations'
       write(iprint,*) 'hnew = ',hnew,' hi_old = ',hi_old,' nneighi = ',cell%nneigh(i)
       write(iprint,*) 'rhoi = ',rhoi,' gradhi = ',gradhi
       write(iprint,*) 'error = ',abs(hnew-hi)/hi_old,' tolh = ',tolh
       write(iprint,*) 'itype = ',iamtypei
       write(iprint,*) 'x,y,z = ',xyzh(1:3)
<<<<<<< HEAD
       call fatal('densityiterate','could not converge in density',iorder(cell%arr_index(i)),'error',abs(hnew-hi)/hi_old)
=======
       write(iprint,*) 'vx,vy,vz = ',cell%xpartvec(ixi:izi,i)
       call fatal('densityiterate','could not converge in density',inodeparts(cell%arr_index(i)),'error',abs(hnew-hi)/hi_old)
>>>>>>> d12888e7
    endif

    if (converged) then
       cell%h(i) = hi
    else
       cell%h(i) = hnew
    endif

 enddo over_parts

end subroutine finish_cell
!--------------------------------------------------------------------------
!+
!--------------------------------------------------------------------------
pure subroutine finish_rhosum(rhosum,pmassi,hi,iterating,rhoi,rhohi,gradhi,gradsofti,dhdrhoi_out,omegai_out)
 use part,  only:rhoh,dhdrho
 real,          intent(in)              :: rhosum(maxrhosum)
 real,          intent(in)              :: pmassi
 real,          intent(in)              :: hi
 logical,       intent(in)              :: iterating !false for the last bit where we are computing the final result
 real,          intent(out)             :: rhoi
 real(kind=8),  intent(out)             :: gradhi
 real,          intent(out),  optional  :: rhohi
 real(kind=8),  intent(out),  optional  :: gradsofti
 real,          intent(out),  optional  :: dhdrhoi_out
 real,          intent(out),  optional  :: omegai_out

 real           :: omegai,dhdrhoi
 real(kind=8)   :: hi1,hi21,hi31,hi41

 hi1   = 1./hi
 hi21  = hi1*hi1
 hi31  = hi1*hi21
 hi41  = hi21*hi21

 rhoi   = cnormk*pmassi*(rhosum(irhoi) + wab0)*hi31
 gradhi = cnormk*pmassi*(rhosum(igradhi) + gradh0)*hi41

 dhdrhoi = dhdrho(hi,pmassi)
 omegai = 1. - dhdrhoi*gradhi
 gradhi = 1./omegai

 if (iterating) then
    rhohi = rhoh(hi,pmassi)
    dhdrhoi_out = dhdrhoi
    omegai_out = omegai
 else
    gradsofti = pmassi*(rhosum(igradsofti) + dphidh0)*hi21 ! NB: no cnormk in gradsoft
    gradsofti = gradsofti*dhdrhoi
 endif

end subroutine finish_rhosum
!--------------------------------------------------------------------------
!+
!--------------------------------------------------------------------------
subroutine store_results(icall,cell,getdv,getdb,realviscosity,stressmax,xyzh,&
                         gradh,divcurlv,divcurlB,alphaind,dvdx,vxyzu,Bxyz,&
                         dustfrac,rhomax,nneightry,nneighact,maxneightry,&
                         maxneighact,np,ncalc,radprop)
 use part,        only:hrho,get_partinfo,iamgas,&
                       maxphase,massoftype,igas,n_R,n_electronT,&
                       eta_nimhd,iohm,ihall,iambi,ndustlarge,ndustsmall,xyzh_soa,&
                       store_temperature,temperature,maxgradh,idust,&
                       ifluxx,ifluxz,ithick
 use io,          only:fatal,real4
 use eos,         only:get_temperature,get_spsound
 use dim,         only:maxp,ndivcurlv,ndivcurlB,nalpha,mhd_nonideal,use_dust,&
                       do_radiation
 use options,     only:ieos,alpha,alphamax,use_dustfrac
 use viscosity,   only:bulkvisc,shearparam
 use nicil,       only:nicil_get_ion_n,nicil_get_eta,nicil_translate_error
 use linklist,    only:set_hmaxcell,iorder
 use kernel,      only:radkern
 use part,        only:xyzh_soa,store_temperature,temperature
 use kdtree,      only:treecache

 integer,         intent(in)    :: icall
 type(celldens),  intent(in)    :: cell
 logical,         intent(in)    :: getdv
 logical,         intent(in)    :: getdB
 logical,         intent(in)    :: realviscosity
 real,            intent(inout) :: stressmax
 real,            intent(inout) :: xyzh(:,:)
 real(kind=4),    intent(inout) :: gradh(:,:)
 real(kind=4),    intent(inout) :: divcurlv(:,:)
 real(kind=4),    intent(inout) :: divcurlB(:,:)
 real(kind=4),    intent(inout) :: alphaind(:,:)
 real(kind=4),    intent(inout) :: dvdx(:,:)
 real,            intent(in)    :: vxyzu(:,:)
 real,            intent(out)   :: dustfrac(:,:)
 real,            intent(out)   :: Bxyz(:,:)
 real,            intent(inout) :: rhomax
 integer(kind=8), intent(inout) :: nneightry
 integer(kind=8), intent(inout) :: nneighact
 integer(kind=8), intent(inout) :: maxneightry
 integer,         intent(inout) :: maxneighact
 integer,         intent(inout) :: np
 integer(kind=8), intent(inout) :: ncalc
 real,            intent(inout) :: radprop(:,:)

 real         :: rhosum(maxrhosum)

 integer      :: iamtypei,i,lli,ierr,l
 logical      :: iactivei,iamgasi,iamdusti
 logical      :: igotrmatrix,igotspsound
 real         :: hi,hi1,hi21,hi31,hi41
 real         :: pmassi,rhoi
 real(kind=8) :: gradhi,gradsofti
 real         :: psii
 real         :: Bxi,Byi,Bzi,gradBi
 real         :: vxyzui(4)
 real         :: spsoundi,xi_limiter
 real         :: divcurlvi(5),rmatrix(6),dvdxi(9)
 real         :: divcurlBi(ndivcurlB)
 real         :: temperaturei,Bi
 real         :: rho1i,term,denom,rhodusti(maxdustlarge)

 do i = 1,cell%npcell
    lli = iorder(cell%arr_index(i))
    hi = cell%h(i)
    rhosum = cell%rhosums(:,i)

    if (hi < 0.) call fatal('densityiterate','hi < 0 after iterations',lli,var='h',val=hi)

    hi1   = 1./hi
    hi21  = hi1*hi1
    hi31  = hi1*hi21
    hi41  = hi21*hi21

    if (maxphase==maxp) then
       call get_partinfo(cell%iphase(i),iactivei,iamgasi,iamdusti,iamtypei)
    else
       iactivei = .true.
       iamtypei = igas
       iamgasi  = .true.
    endif

    pmassi = massoftype(iamtypei)

    call finish_rhosum(rhosum,pmassi,hi,.false.,rhoi=rhoi,gradhi=gradhi,gradsofti=gradsofti)

    !
    !--store final results of density iteration
    !
    xyzh(4,lli) = hrho(rhoi,pmassi)
    treecache(4,cell%arr_index(i)) = xyzh(4,lli)
    !xyzh_soa(4,cell%arr_index(i)) = xyzh(4,lli)

    if (xyzh(4,lli) < 0.) call fatal('densityiterate','setting negative h from hrho',i,var='rhoi',val=real(rhoi))

    if (maxgradh==maxp) then
       gradh(1,lli) = real(gradhi,kind=kind(gradh))
#ifdef GRAVITY
       gradh(2,lli) = real(gradsofti,kind=kind(gradh))
#endif
    endif

    rho1i  = 1./rhoi
    rhomax = max(rhomax,real(rhoi))
    if (use_dust .and. .not. use_dustfrac) then
       !
       ! for 2-fluid dust compute dust density on gas particles
       ! and store it in dustfrac as dust-to-gas ratio
       ! so that rho times dustfrac gives dust density
       !
       dustfrac(:,lli) = 0.
       if (iamgasi) then
          do l=1,ndustlarge
             rhodusti(l) = cnormk*massoftype(idust+l-1)*(rhosum(irhodusti+l-1))*hi31
             dustfrac(ndustsmall+l,lli) = rhodusti(l)*rho1i ! dust-to-gas ratio
          enddo
       endif
    endif
    !
    ! store divv and curl v and related quantities
    !
    igotrmatrix = .false.
    igotspsound = .false.

    term = cnormk*pmassi*gradhi*rho1i*hi41
    if (getdv) then
       call calculate_rmatrix_from_sums(rhosum,denom,rmatrix,igotrmatrix)
       call calculate_divcurlv_from_sums(rhosum,term,divcurlvi,xi_limiter,ndivcurlv,denom,rmatrix)
       divcurlv(1:ndivcurlv,lli) = real(divcurlvi(1:ndivcurlv),kind=kind(divcurlv)) ! save to global memory
       !
       ! Cullen & Dehnen (2010) viscosity switch, set alphaloc
       !
       if (nalpha >= 2 .and. iamgasi) then
          igotspsound = .true.
          vxyzui(1) = cell%xpartvec(ivxi,i)
          vxyzui(2) = cell%xpartvec(ivyi,i)
          vxyzui(3) = cell%xpartvec(ivzi,i)
          vxyzui(4) = cell%xpartvec(ieni,i)

          if (store_temperature) then
             spsoundi = get_spsound(ieos,xyzh(:,lli),real(rhoi),vxyzui(:),temperature(lli))
          else
             spsoundi = get_spsound(ieos,xyzh(:,lli),real(rhoi),vxyzui(:))
          endif
          alphaind(2,lli) = real4(get_alphaloc(divcurlvi(5),spsoundi,hi,xi_limiter,alpha,alphamax))
       endif
    else ! we always need div v for h prediction
       if (ndivcurlv >= 1) divcurlv(1,lli) = -real4(rhosum(idivvi)*term)
       if (nalpha >= 2) alphaind(2,lli) = 0.
    endif
    !
    ! store div B, curl B and related quantities
    !
    if (mhd .and. iamgasi) then
       ! construct B from B/rho (conservative to primitive)
       Bxi = cell%xpartvec(iBevolxi,i) * rhoi
       Byi = cell%xpartvec(iBevolyi,i) * rhoi
       Bzi = cell%xpartvec(iBevolzi,i) * rhoi
       psii = cell%xpartvec(ipsi,i)

       ! store primitive variables (if icall < 2)
       if (icall==0 .or. icall==1) then
          Bxyz(1,lli) = Bxi
          Bxyz(2,lli) = Byi
          Bxyz(3,lli) = Bzi
       endif

       if (getdB) then
          term = cnormk*pmassi*gradhi*rho1i*hi41
          call calculate_divcurlB_from_sums(rhosum,term,divcurlBi,gradBi,ndivcurlB)
          divcurlB(:,lli) = real(divcurlBi(:),kind=kind(divcurlB))
       else
          divcurlBi(:) = 0.
       endif
       !
       !--calculate Z_grain, n_electron and non-ideal MHD coefficients
       !
       if (mhd_nonideal) then
          if (.not. igotspsound) then
             vxyzui(1) = cell%rhosums(ivxi,i)
             vxyzui(2) = cell%rhosums(ivyi,i)
             vxyzui(3) = cell%rhosums(ivzi,i)
             vxyzui(4) = cell%rhosums(ieni,i)
          endif
          temperaturei = get_temperature(ieos,cell%xpartvec(ixi:izi,i),real(rhoi),vxyzui(:))
          Bi           = sqrt(Bxi*Bxi + Byi*Byi + Bzi*Bzi)
          call nicil_get_ion_n(real(rhoi),temperaturei,n_R(:,lli),n_electronT(lli),ierr)
          if (ierr/=0) then
             call nicil_translate_error(ierr)
             if (ierr > 0) call fatal('densityiterate','error in Nicil in calculating number densities')
          endif
          call nicil_get_eta(eta_nimhd(iohm,lli),eta_nimhd(ihall,lli),eta_nimhd(iambi,lli),Bi &
                            ,real(rhoi),temperaturei,n_R(:,lli),n_electronT(lli),ierr)
          if (ierr/=0) then ! ierr is reset in the above subroutine
             call nicil_translate_error(ierr)
             if (ierr > 0) call fatal('densityiterate','error in Nicil in calculating eta')
          endif
       endif
    endif
    !
    !--get strain tensor from summations
    !
    if (maxdvdx==maxp .and. getdv) then
       if (.not.igotrmatrix) call calculate_rmatrix_from_sums(cell%rhosums(:,i),denom,rmatrix,igotrmatrix)
       call calculate_strain_from_sums(cell%rhosums(:,i),term,denom,rmatrix,dvdxi)
       ! check for negative stresses to prevent tensile instability
       if (realviscosity) call get_max_stress(dvdxi,divcurlvi(1),rho1i,stressmax,shearparam,bulkvisc)
       ! store strain tensor
       dvdx(:,lli) = real(dvdxi(:),kind=kind(dvdx))
    endif

    if (do_radiation.and.iamgasi) radprop(ifluxx:ifluxz,lli) = cell%rhosums(iradfxi:iradfzi,i)*term

    ! stats
    nneightry = nneightry + cell%nneightry
    nneighact = nneighact + cell%nneigh(i)
    maxneightry = max(int(maxneightry),cell%nneightry)
    maxneighact = max(maxneighact,cell%nneigh(i))
 enddo
 np = np + cell%npcell
 ncalc = ncalc + cell%nits

end subroutine store_results

end module densityforce<|MERGE_RESOLUTION|>--- conflicted
+++ resolved
@@ -27,13 +27,8 @@
 module densityforce
  use dim,     only:maxdvdx,maxvxyzu,maxp,minpart,maxxpartvecidens,maxrhosum,&
                    maxdusttypes,maxdustlarge
-<<<<<<< HEAD
  use part,    only:maxBevol,mhd,dvdx
- use linklist,only:iorder,inoderange
-=======
- use part,    only:mhd,dvdx
- use kdtree,      only:inodeparts,inoderange
->>>>>>> d12888e7
+ use kdtree,  only:inodeparts,inoderange
  use kernel,  only:cnormk,wab0,gradh0,dphidh0,radkern2
  use mpidens, only:celldens,stackdens
  use timing,  only:getused,printused,print_time
@@ -135,22 +130,12 @@
  use dim,       only:maxp,maxneigh,ndivcurlv,ndivcurlB,maxvxyzu,maxalpha, &
                      mhd_nonideal,nalpha,use_dust
  use io,        only:iprint,fatal,iverbose,id,master,real4,warning,error,nprocs
-<<<<<<< HEAD
- use linklist,  only:get_neighbour_list,get_hmaxcell,get_cell_list,&
+ use linklist,  only:ifirstincell,get_neighbour_list,get_hmaxcell,get_cell_list,&
                      get_cell_location,set_hmaxcell,sync_hmax_mpi,update_hmax_remote,node_is_active
- use part,      only:mhd,maxBevol,rhoh,dhdrho,rhoanddhdrho,&
-                     get_partinfo,iactive,&
-                     hrho,iphase,igas,idust,iboundary,iamgas,periodic,&
-                     all_active,dustfrac,Bxyz
- use linklist, only:ifirstincell
-=======
- use linklist,  only:ifirstincell,ncells,get_neighbour_list,get_hmaxcell,&
-                     get_cell_location,set_hmaxcell,sync_hmax_mpi
  use part,      only:mhd,rhoh,dhdrho,rhoanddhdrho,&
                      ll,get_partinfo,iactive,&
                      hrho,iphase,igas,idust,iamgas,periodic,&
                      all_active,dustfrac,Bxyz,set_boundaries_to_active
->>>>>>> d12888e7
 #ifdef FINVSQRT
  use fastmath,  only:finvsqrt
 #endif
@@ -249,11 +234,8 @@
 #endif
 
  rhomax = 0.0
-<<<<<<< HEAD
  call get_cell_list(istart,iend)
 
-=======
->>>>>>> d12888e7
 !$omp parallel default(none) &
 !$omp shared(icall,istart,iend) &
 !!$omp shared(ncells) &
@@ -1271,13 +1253,8 @@
 !--------------------------------------------------------------------------
 !+
 !--------------------------------------------------------------------------
-<<<<<<< HEAD
-subroutine compute_cell(cell,listneigh,nneigh,getdv,getdB,Bevol,xyzh,vxyzu,fxyzu,fext, &
-                             xyzcache)
-=======
 pure subroutine compute_cell(cell,listneigh,nneigh,getdv,getdB,Bevol,xyzh,vxyzu,fxyzu,fext, &
                              xyzcache,rad)
->>>>>>> d12888e7
  use dim,         only:maxvxyzu
  use part,        only:get_partinfo,iamgas,mhd,igas,maxphase
  use viscosity,   only:irealvisc
@@ -1293,12 +1270,8 @@
  logical,         intent(in)     :: getdB
  real,            intent(in)     :: Bevol(:,:)
  real,            intent(in)     :: xyzh(:,:),vxyzu(:,:),fxyzu(:,:),fext(:,:)
-<<<<<<< HEAD
  real,            intent(in)     :: xyzcache(3,isizecellcache)
-=======
- real,            intent(in)     :: xyzcache(isizecellcache,3)
  real,            intent(in)     :: rad(:,:)
->>>>>>> d12888e7
 
  real                            :: dxcache(7,isizeneighcache)
 
@@ -1529,12 +1502,7 @@
        write(iprint,*) 'error = ',abs(hnew-hi)/hi_old,' tolh = ',tolh
        write(iprint,*) 'itype = ',iamtypei
        write(iprint,*) 'x,y,z = ',xyzh(1:3)
-<<<<<<< HEAD
        call fatal('densityiterate','could not converge in density',iorder(cell%arr_index(i)),'error',abs(hnew-hi)/hi_old)
-=======
-       write(iprint,*) 'vx,vy,vz = ',cell%xpartvec(ixi:izi,i)
-       call fatal('densityiterate','could not converge in density',inodeparts(cell%arr_index(i)),'error',abs(hnew-hi)/hi_old)
->>>>>>> d12888e7
     endif
 
     if (converged) then
