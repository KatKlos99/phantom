--- conflicted
+++ resolved
@@ -19,13 +19,6 @@
 !
 ! :Dependencies: eos, physcon, table_utils
 !
-<<<<<<< HEAD
-=======
-!  DEPENDENCIES: eos, kernel, physcon, table_utils
-!+
-!--------------------------------------------------------------------------
-module setsoftenedcore
->>>>>>> 13263bae
  use physcon,          only:pi,gg,solarm,solarr,kb_on_mh
  use table_utils,      only:interpolator,diff
 
