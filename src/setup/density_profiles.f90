!--------------------------------------------------------------------------!
! The Phantom Smoothed Particle Hydrodynamics code, by Daniel Price et al. !
! Copyright (c) 2007-2020 The Authors (see AUTHORS)                        !
! See LICENCE file for usage and distribution conditions                   !
! http://phantomsph.bitbucket.io/                                          !
!--------------------------------------------------------------------------!
!+
!  MODULE: rho_profile
!
!  DESCRIPTION: This contains several density profiles, including
!               1) uniform
!               2) polytrope
!               3) piecewise polytrope
!               4) Evrard
!               5) Read data from MESA file
!               6) Read data from KEPLER file
!               7) Bonnor-Ebert sphere
!
!  REFERENCES: None
!
!  OWNER: Daniel Price
!
!  $Id$
!
!  RUNTIME PARAMETERS: None
!
!  DEPENDENCIES: datafiles, eos, physcon, units
!+
!--------------------------------------------------------------------------
module rho_profile
 use physcon, only: pi,fourpi
 implicit none

 public  :: rho_uniform,rho_polytrope,rho_piecewise_polytrope, &
            rho_evrard,read_mesa_file,read_mesa,read_kepler_file, &
            rho_bonnorebert
 public  :: write_softened_profile,calc_mass_enc
 private :: integrate_rho_profile,get_dPdrho

contains

!-----------------------------------------------------------------------
!+
!  Option 1:
!  Calculate a uniform density profile
!+
!-----------------------------------------------------------------------
subroutine rho_uniform(ng,mass,radius,rtab,rhotab)
 integer, intent(in)  :: ng
 real,    intent(in)  :: mass,radius
 real,    intent(out) :: rtab(:),rhotab(:)
 integer              :: i
 real                 :: dr,density

 density = 3.0*mass/(fourpi*radius**3)
 dr      = radius/real(ng)
 do i=1,ng
    rtab(i)   = i*dr
    rhotab(i) = density
 enddo

end subroutine rho_uniform

!-----------------------------------------------------------------------
!+
!  Option 2:
!  Calculate the density profile for a polytrope (recall G==1)
!+
!-----------------------------------------------------------------------
subroutine rho_polytrope(gamma,polyk,Mstar,rtab,rhotab,npts,rhocentre,set_polyk,Rstar)
 implicit none
 integer, intent(out)             :: npts
 real,    intent(in)              :: gamma
 real,    intent(in)              :: Mstar
 real,    intent(inout)           :: rtab(:),polyk
 real,    intent(out)             :: rhotab(size(rtab))
 real,    intent(inout), optional :: Rstar
 real,    intent(out),   optional :: rhocentre
 logical, intent(in),    optional :: set_polyk
 integer                          :: i,j
 real                             :: r(size(rtab)),v(size(rtab)),den(size(rtab))
 real                             :: dr,an,rhs,Mstar_f,rhocentre0
 real                             :: fac,rfac

 dr   = 0.001
 an   = 1./(gamma-1.)
 v(1) = 0.0
 v(2) = dr*(1.0 - dr*dr/6. )
 r(1) = 0.

 i = 2
 do while (v(i) >= 0.)
    r(i)    = (i-1)*dr
    rhs    = - r(i)*(v(i)/r(i))**an
    v(i+1) = 2*v(i) - v(i-1) + dr*dr*rhs
    i      = i + 1
    if (i+1 > size(rtab)) then ! array is not large enough; restart with larger dr
       dr   = dr*2.
       r(2) = dr
       v(2) = dr*(1.0 - dr*dr/6. )
       i = 2
    endif
 enddo
 npts = i-1
 !
 !--Calculate the mass, Mstar_f, out to radius r using the density without
 !  the central density multiplier.
 !
 den(1) = 1.0
 Mstar_f = 0.
 do j = 2,npts
    den(j)   = (v(j)/r(j))**an
    Mstar_f  = Mstar_f + fourpi*r(j)*r(j)*den(j)*dr
 enddo
 !
 !--Rescale the central density to give desired mass, Mstar
 !  This is using the incorrect polyk
 !
 fac        = (gamma*polyk)/(fourpi*(gamma - 1.))
 rhocentre0 = ((Mstar/Mstar_f)/fac**1.5)**(2./(3.*gamma - 4.))
 rfac       = sqrt(fac*rhocentre0**(gamma - 2.))

 if (present(set_polyk) .and. present(Rstar) ) then
    if ( set_polyk ) then
       !--Rescale radius to get polyk
       rfac      = Rstar/(r(npts)*rfac)
       polyk     = polyk*rfac
       !
       !--Re-rescale central density to give desired mass (using the correct polyk)
       fac        = (gamma*polyk)/(fourpi*(gamma - 1.))
       rhocentre0 = ((Mstar/Mstar_f)/fac**1.5)**(2./(3.*gamma - 4.))
       rfac       = sqrt(fac*rhocentre0**(gamma - 2.))
    endif
 endif

 rtab   = r * rfac
 rhotab = rhocentre0 * den
 if (present(Rstar))     Rstar     = r(npts)*rfac
 if (present(rhocentre)) rhocentre = rhocentre0

end subroutine rho_polytrope

!-----------------------------------------------------------------------
!+
!  Option 3:
!  Calculate the density profile for a piecewise polytrope
!  Original Authors: Madeline Marshall & Bernard Field
!  Supervisors: James Wurster & Paul Lasky
!+
!-----------------------------------------------------------------------
subroutine rho_piecewise_polytrope(rtab,rhotab,rhocentre,mstar_in,npts,ierr)
 integer, intent(out)   :: npts,ierr
 real,    intent(in)    :: mstar_in
 real,    intent(out)   :: rhocentre,rtab(:),rhotab(:)
 integer, parameter     :: itermax = 1000
 integer                :: iter,lastsign
 real                   :: dr,drho,mstar
 logical                :: iterate,bisect
 !
 !--initialise variables
 iter      = 0
 ierr      = 0
 drho      = 0.0
 dr        = 30.0/size(rtab)
 rhocentre = 1.0
 lastsign  = 1
 iterate   = .true.
 bisect    = .false.
 !
 !--Iterate to get the correct density profile
 do while ( iterate )
    call integrate_rho_profile(rtab,rhotab,rhocentre,dr,npts,ierr)
    if (ierr > 0) then
       !--did not complete the profile; reset dr
       dr   = 2.0*dr
       ierr = 0
    else
       call calc_mass_enc(npts,rtab,rhotab,mstar=mstar)
       !--iterate to get the correct mass
       if (iter==0) then
          rhocentre = rhocentre * (mstar_in/mstar)**(1./3.)
          lastsign  = int( sign(1.0,mstar_in-mstar) )
       elseif (iter==1) then
          drho      = 0.1*rhocentre*lastsign
          lastsign  = int( sign(1.0,mstar_in-mstar) )
       else
          if (bisect) then
             drho = 0.5*drho*lastsign*sign(1.0,mstar_in-mstar)
          else
             if (lastsign /= int( sign(1.0,mstar_in-mstar) ) ) then
                bisect = .true.
                drho   = -0.5*drho
             endif
          endif
       endif
       rhocentre = rhocentre + drho
       lastsign  = int( sign(1.0,mstar_in-mstar) )
       iter      = iter + 1
       !--Converged: exit
       if (abs(mstar_in-mstar) < epsilon(mstar_in)*1.0d4) iterate = .false.
       !--Did not converge: abort
       if (iter > itermax) then
          ierr    = 2
          iterate = .false.
       endif
    endif
 enddo

end subroutine rho_piecewise_polytrope

!-----------------------------------------------------------------------
!+
!  Option 3: Piecewise-polytrope
!  Calculate the density profile using an arbitrary EOS and
!  given a central density
!+
!-----------------------------------------------------------------------
subroutine integrate_rho_profile(rtab,rhotab,rhocentre,dr,npts,ierr)
 integer, intent(out) :: npts,ierr
 real,    intent(out) :: rtab(:),rhotab(:)
 real,    intent(in)  :: rhocentre,dr
 integer              :: i
 real                 :: drhodr,dPdrho,dPdrho_prev
 logical              :: iterate
 !
 !--Initialise variables
 !
 i         = 1
 ierr      = 0
 rtab      = 0.0
 rhotab    = 0.0
 drhodr    = 0.0
 rtab(1)   = 0.0
 rhotab(1) = rhocentre
 iterate   = .true.
 dPdrho_prev = 0.0
 !
 do while ( iterate )
    i = i + 1
    rhotab(i) = rhotab(i-1) + dr*drhodr
    rtab(i)   = rtab(i-1)   + dr
    dPdrho    = get_dPdrho(rhotab(i))
    if (i==2) then
       drhodr = drhodr - fourpi*rhotab(i-1)**2*dr/dPdrho
    else
       drhodr = drhodr + dr*(drhodr**2/rhotab(i-1) &
              - fourpi*rhotab(i)**2/dPdrho &
              - (dPdrho-dPdrho_prev)/(dr*dPdrho)*drhodr - 2.0*drhodr/rtab(i) )
    endif
    dPdrho_prev = dPdrho
    if (rhotab(i) < 0.0) iterate = .false.
    if (i >=size(rtab)) then
       ierr    = 1
       iterate = .false.
    endif
 enddo

 npts         = i
 rhotab(npts) = 0.0

end subroutine integrate_rho_profile

!-----------------------------------------------------------------------
!+
!  Option 3: Piecewise-polytrope
!  Calculates pressure at a given density
!+
!-----------------------------------------------------------------------
real function get_dPdrho(rho)
 use units, only: unit_density,unit_pressure
 use eos,   only: rhocrit0pwpcgs,rhocrit1pwpcgs,rhocrit2pwpcgs,p1pwpcgs, &
                  gamma0pwp,gamma1pwp,gamma2pwp,gamma3pwp
 real, intent(in)  :: rho
 real              :: rhocrit0pwp,rhocrit1pwp,rhocrit2pwp,presscrit
 real              :: polyk0,polyk1,polyk2,polyk3
 real              :: gamma,polyk

 rhocrit0pwp = rhocrit0pwpcgs/unit_density
 rhocrit1pwp = rhocrit1pwpcgs/unit_density
 rhocrit2pwp = rhocrit2pwpcgs/unit_density
 presscrit   = p1pwpcgs/unit_pressure
 polyk1      = presscrit/rhocrit1pwp**gamma1pwp
 polyk2      = presscrit/rhocrit1pwp**gamma2pwp
 polyk3      = polyk2*rhocrit2pwp**(gamma2pwp-gamma3pwp)
 polyk0      = polyk1*rhocrit0pwp**(gamma1pwp-gamma0pwp)

 if (rho < rhocrit0pwp) then
    gamma = 5./3.
    polyk = polyk0
 elseif (rho < rhocrit1pwp) then
    gamma = gamma1pwp
    polyk = polyk1
 elseif (rho < rhocrit2pwp) then
    gamma = gamma2pwp
    polyk = polyk2
 else
    gamma = gamma3pwp
    polyk = polyk3
 endif
 get_dPdrho = gamma * polyk * rho**(gamma-1.0)

end function get_dPdrho

!-----------------------------------------------------------------------
!+
!  Option 3: Piecewise-polytrope
!  Calculate the enclosed mass of a star
!+
!-----------------------------------------------------------------------
subroutine calc_mass_enc(npts,rtab,rhotab,mtab,mstar)
 integer, intent(in)            :: npts
 real,    intent(in)            :: rtab(:),rhotab(:)
 real,    intent(out), optional :: mtab(:),mstar
 integer                        :: i
 real                           :: ri,ro,menc(npts)

 ro      = 0.5*( rtab(1) + rtab(2) )
 menc(1) = ro**3*rhotab(1)/3.0
 do i = 2,npts-1
    ri      = 0.5*(rtab(i) + rtab(i-1))
    ro      = 0.5*(rtab(i) + rtab(i+1))
    menc(i) = menc(i-1) + rhotab(i)*rtab(i)**2*(ro - ri)
 enddo
 ri         = 0.5*(rtab(npts) + rtab(npts-1))
 menc(npts) = menc(npts-1) + rhotab(npts)*rtab(npts)**2*(rtab(npts) - ri)
 menc       = menc*fourpi

 if (present(mtab))  mtab  = menc
 if (present(mstar)) mstar = menc(npts)

end subroutine calc_mass_enc

!-----------------------------------------------------------------------
!+
!  Option 4:
!  Calculate the density profile for the Evrard Collapse
!+
!-----------------------------------------------------------------------
subroutine rho_evrard(ng,mass,radius,rtab,rhotab)
 integer, intent(in)  :: ng
 real,    intent(in)  :: mass,radius
 real,    intent(out) :: rtab(:),rhotab(:)
 integer              :: i
 real                 :: dr

 dr = radius/real(ng)
 do i=1,ng
    rtab(i)   = i*dr
    rhotab(i) = mass/(2.0*pi*radius*radius*rtab(i))
 enddo

end subroutine rho_evrard

!-----------------------------------------------------------------------
!+
!  Option 5:
!  Read in data output by the MESA stellar evolution code
!+
!-----------------------------------------------------------------------
subroutine read_mesa_file(filepath,ng_max,n,rtab,rhotab,ptab,temperature,&
                               enitab,totmass,ierr,mcut,rcut)
 use units,     only:udist,umass,unit_density,unit_pressure,unit_ergg
 use datafiles, only:find_phantom_datafile
 integer,          intent(in)  :: ng_max
 integer,          intent(out) :: ierr,n
 real,             intent(out) :: rtab(:),rhotab(:),ptab(:),temperature(:),enitab(:),totmass
 real,             intent(out), optional :: rcut
 real,             intent(in), optional :: mcut
 character(len=*), intent(in)  :: filepath
 character(len=120)            :: fullfilepath
 integer                       :: i,iread,aloc,iunit
 integer, parameter            :: maxstardatacols = 6
 real                          :: stardata(ng_max,maxstardatacols)
 logical                       :: iexist,n_too_big
 !
 !--Get path name
 !
 ierr = 0
 fullfilepath = find_phantom_datafile(filepath,'star_data_files')
 inquire(file=trim(fullfilepath),exist=iexist)
 if (.not.iexist) then
    ierr = 1
    return
 endif
 !
 !--Read data from file
 !
 n = 0
 stardata(:,:) = 0.
 n_too_big = .false.
 do iread=1,2
    !--open
    open(newunit=iunit, file=trim(fullfilepath), status='old',iostat=ierr)
    if (.not. n_too_big) then
       !--skip two header lines
       read(iunit,*)
       read(iunit,*)
       if (iread==1) then
          !--first reading
          n = 0
          do while (ierr==0 .and. n < size(stardata(:,1)))
             n = n + 1
             read(iunit,*,iostat=ierr)
             if (ierr /= 0) n = n - 1
          enddo
          if (n >= size(stardata(:,1))) n_too_big = .true.
       else
          !--Second reading
          do i=1,n
             read(iunit,*,iostat=ierr) stardata(n-i+1,:)
          enddo
       endif
    endif
    close(iunit)
 enddo
 if (n < 1) then
    ierr = 2
    return
 endif
 if (n_too_big) then
    ierr = 3
    return
 endif
 !
 !--convert relevant data from CGS to code units
 !
 !radius
 stardata(1:n,4)  = stardata(1:n,4)/udist
 rtab(1:n)        = stardata(1:n,4)
 !density
 stardata(1:n,5)  = stardata(1:n,5)/unit_density
 rhotab(1:n)      = stardata(1:n,5)
 !mass
 stardata(1:n,1)  = stardata(1:n,1)/umass
 totmass          = stardata(n,1)
 !pressure
 stardata(1:n,2)  = stardata(1:n,2)/unit_pressure
 ptab(1:n)        = stardata(1:n,2)
 !temp
 temperature(1:n) = stardata(1:n,3)
 !specific internal energy
 stardata(1:n,6)  = stardata(1:n,6)/unit_ergg
 enitab(1:n)      = stardata(1:n,6)

 if (present(rcut) .and. present(mcut)) then
    aloc = minloc(abs(stardata(1:n,1) - mcut),1)
    rcut = rtab(aloc)
    print*, 'rcut = ', rcut
 endif
end subroutine read_mesa_file

!-----------------------------------------------------------------------
!+
!  Option 5:
!  Alternative subroutine to read MESA profile; used in star setup to
!  read profile to be softened using the setsoftenedcore module
!+
!-----------------------------------------------------------------------
subroutine read_mesa(filepath,rho,r,pres,m,ene,temp,Xfrac,Yfrac)
 integer                                           :: lines,rows=0,i
 character(len=120), intent(in)                    :: filepath
 character(len=10000)                              :: dumc
 character(len=24),allocatable                     :: header(:),dum(:)
 real(kind=8),allocatable,dimension(:,:)           :: dat
 real(kind=8),allocatable,dimension(:),intent(out) :: rho,r,pres,m,ene,temp, &
                                                        Xfrac,Yfrac

 ! reading data from datafile ! -----------------------------------------------
 open(unit=40,file=filepath,status='old')
 read(40,'()')
 read(40,'()')
 read(40,*) lines, lines
 read(40,'()')
 read(40,'()')
 read(40,'(a)') dumc! counting rows
 allocate(dum(500)) ; dum = 'aaa'
 read(dumc,*,end=101) dum
101 do i = 1,500
    if (dum(i)=='aaa') then
       rows = i-1
       exit
    endif
 enddo

 allocate(header(1:rows),dat(1:lines,1:rows))
 header(1:rows) = dum(1:rows)
 deallocate(dum)

 do i = 1,lines
    read(40,*) dat(lines-i+1,1:rows)
 enddo

 allocate(m(1:lines),r(1:lines),pres(1:lines),rho(1:lines),ene(1:lines), &
            temp(1:lines),Xfrac(1:lines),Yfrac(1:lines))

 do i = 1, rows
    if (trim(header(i))=='mass_grams') m(1:lines) = dat(1:lines,i)
    if (trim(header(i))=='rho') rho(1:lines) = dat(1:lines,i)
    if (trim(header(i))=='cell_specific_IE') ene(1:lines) = dat(1:lines,i)
    if (trim(header(i))=='radius_cm') r(1:lines) = dat(1:lines,i)
    if (trim(header(i))=='pressure') pres(1:lines) = dat(1:lines,i)
    if (trim(header(i))=='temperature') temp(1:lines) = dat(1:lines,i)
    if (trim(header(i))=='x_mass_fraction_H') Xfrac(1:lines) = dat(1:lines,i)
    if (trim(header(i))=='y_mass_fraction_He') Yfrac(1:lines) = dat(1:lines,i)
 enddo
end subroutine read_mesa

!----------------------------------------------------------------
!+
!  Option 5:
!  Write stellar profile in format readable by read_mesa_file;
!  used in star setup to write softened stellar profile.
!+
!----------------------------------------------------------------
<<<<<<< HEAD
  subroutine write_softened_profile(outputpath, m, pres, temp, r, rho, ene)
   real, allocatable               :: m(:),rho(:),pres(:),r(:),ene(:),temp(:)
   character(len=120), intent(in)  :: outputpath
   integer                         :: i
   open(1, file = outputpath, status = 'new')
   write(1,'(a)') '[    Mass   ]  [  Pressure ]  [Temperature]  [   Radius  ]  [  Density  ]  [   E_int   ]'
   write(1,42) (m(i), pres(i), temp(i), r(i), rho(i), ene(i), i = 1, size(r))
  42 format (es13.7, 2x, es13.7, 2x, es13.7, 2x, es13.7, 2x, es13.7, 2x, es13.7)
   close(1, status = 'keep')
  end subroutine write_softened_profile
=======
subroutine write_softened_profile(outputpath, m, pres, temp, r, rho, ene)
 real, allocatable               :: m(:),rho(:),pres(:),r(:),ene(:),temp(:)
 character(len=120), intent(in)  :: outputpath
 integer                         :: i
 open(1, file = outputpath, status = 'new')
 write(1,'(a)') '[    Mass   ]  [  Pressure ]  [Temperature]  [   Radius  ]  [  Density  ]  [   E_int   ]'
 write(1,42) (m(i), pres(i), temp(i), r(i), rho(i), ene(i), i = 1, size(r))
42 format (es13.7, 2x, es13.7, 2x, es13.7, 2x, es13.7, 2x, es13.7, 2x, es13.7)
 close(1, status = 'keep')
end subroutine write_softened_profile

>>>>>>> b4550337
!-----------------------------------------------------------------------
!+
!  Option 6:
!  Read in datafile from the KEPLER stellar evolution code
!+
!-----------------------------------------------------------------------
subroutine read_kepler_file(filepath,ng_max,n,rtab,rhotab,ptab,temperature,&
                               enitab,totmass,ierr,mcut,rcut)
 use units,     only:udist,umass,unit_density,unit_pressure,unit_ergg
 use datafiles, only:find_phantom_datafile
 integer,          intent(in)  :: ng_max
 integer,          intent(out) :: ierr,n
 real,             intent(out) :: rtab(:),rhotab(:),ptab(:),temperature(:),enitab(:)
 real,             intent(out) :: totmass
 real,             intent(out), optional :: rcut
 real,             intent(in), optional :: mcut
 character(len=*), intent(in)  :: filepath
 character(len=120)            :: fullfilepath
 integer                       :: i,iread,aloc,iunit
 integer, parameter            :: maxstardatacols = 9
 real                          :: stardata(ng_max,maxstardatacols)
 logical                       :: iexist,n_too_big
 !
 !--Get path name
 !
 ierr = 0
 fullfilepath = find_phantom_datafile(filepath,'star_data_files')
 inquire(file=trim(fullfilepath),exist=iexist)
 if (.not.iexist) then
    ierr = 1
    return
 endif
 !
 !--Read data from file
 !
 n = 0
 stardata(:,:) = 0.
 n_too_big = .false.
 do iread=1,2
    !--open
    open(newunit=iunit, file=trim(fullfilepath), status='old',iostat=ierr)
    if (.not. n_too_big) then
       !--skip 23 header lines
       do i=1,23
          read(iunit,*)
       enddo
       if (iread==1) then
          !--first reading
          n = 0
          do while (ierr==0 .and. n < size(stardata(:,1)))
             n = n + 1
             read(iunit,*,iostat=ierr)
             if (ierr /= 0) n = n - 1
          enddo
          if (n >= size(stardata(:,1))) n_too_big = .true.
       else
          !--Second reading
          do i=1,n
             read(iunit,*,iostat=ierr) stardata(i,:)
          enddo
          ! fills hole in center of star
          ! copy first row from second row
          !stardata(1,:) = stardata(2,:)
          ! setting mass, radius, velocity to zero
          !stardata(1,3:5) = 0
       endif
    endif
    close(iunit)
 enddo
 if (n < 1) then
    ierr = 2
    return
 endif
 if (n_too_big) then
    ierr = 3
    return
 endif
 !
 !--convert relevant data from CGS to code units
 !
 !radius
 stardata(1:n,4)  = stardata(1:n,4)/udist
 rtab(1:n)        = stardata(1:n,4)

 !density
 stardata(1:n,6)  = stardata(1:n,6)/unit_density
 rhotab(1:n)      = stardata(1:n,6)

 !mass
 stardata(1:n,3)  = stardata(1:n,3)/umass
 totmass          = stardata(n,3)

 !pressure
 stardata(1:n,8)  = stardata(1:n,8)/unit_pressure
 ptab(1:n)        = stardata(1:n,8)

 !temperature
 temperature(1:n) = stardata(1:n,7)

 !specific internal energy
 stardata(1:n,9)  = stardata(1:n,9)/unit_ergg
 enitab(1:n)      = stardata(1:n,9)

 if (present(rcut) .and. present(mcut)) then
    aloc = minloc(abs(stardata(1:n,1) - mcut),1)
    rcut = rtab(aloc)
    print*, 'rcut = ', rcut
 endif

end subroutine read_kepler_file
!-----------------------------------------------------------------------
!+
!  Option 7:
!  Calculates a Bonnor-Ebert sphere
!  (copied from the subroutine in sphNG)
!+
!-----------------------------------------------------------------------
subroutine rho_bonnorebert(ximax,rBE,mBE,npts,iBElast,rtab,rhotab,central_density,edge_density,ierr)
 use physcon, only: pi
 integer, intent(in)    :: npts
 integer, intent(out)   :: iBElast,ierr
 real,    intent(in)    :: ximax,mBE
 real,    intent(inout) :: rBE,central_density
 real,    intent(out)   :: edge_density,rtab(:),rhotab(:)
 integer                :: i,j
 real                   :: xi,phi,func,containedmass,dmass,conmassnext,dxi,dfunc,rho,dphi
 real                   :: mtab(npts)
 logical                :: write_BE_profile = .true.

 !--Initialise variables
 xi             = 0.0
 phi            = 0.0
 func           = 0.0
 containedmass  = 0.0
 dmass          = 1.0d-6
 conmassnext    = dmass
 dxi            = 1.0d3/float(npts)
 dfunc          = (-exp(phi))*dxi
 rtab           = 0.  ! array of radii
 mtab           = 0.  ! array of enclosed masses
 rhotab         = 0.  ! array of densities
 rhotab(1)      = 1.  ! array of densities
 rho            = 1.
 i              = 1
 j              = 2
 ierr           = 0

 !--Calculate a normalised profile
 do while (j <=npts .and. xi <= ximax)
    xi    = i*dxi
    func  = func + dfunc
    dphi  = func*dxi
    phi   = phi + dphi
    dfunc = (-exp(phi) - 2.0*func/xi)*dxi
    rho   = exp(phi)
    containedmass = containedmass + 4.0*pi*xi*xi*rho*dxi
    if (containedmass >= conmassnext) then
       rtab(j)     = xi
       mtab(j)     = containedmass
       rhotab(j)   = rho
       conmassnext = conmassnext + dmass
       j = j + 1
   endif
   i = i + 1
 enddo
 if (j > npts) then
    write(*,*) 'ERROR: xi is too large for loop.  Increase size of rhotab).'
    ierr = 1
    return
 endif
 iBElast = j - 1

 !--Scale the masses and radii
 if (central_density > 0.) then
    rBE = (-ximax*mBE/(4.0*pi*func*central_density))**(1./3.)
 else
    central_density = -ximax*mBE/(4.0*pi*func*rBE**3)
 endif
 edge_density    = central_density*rho
 do j = 1, iBElast
    rtab(j)   = rBE          * rtab(j)   / rtab(iBElast)
    mtab(j)   = mBE          * mtab(j)   / mtab(iBElast)
    rhotab(j) = edge_density * rhotab(j) / rhotab(iBElast)
 enddo

 if (write_BE_profile) then
    open(unit = 26393,file='BonnorEbert.txt')
    write(26393,'(a)') "# [01     r(code)]   [02 M_enc(code)]   [03   rho(code)]"
    do j = 1,iBElast
       write(26393,'(3(1pe18.10,1x))') rtab(j),mtab(j),rhotab(j)
    enddo
 endif

end subroutine rho_bonnorebert
!----------------------------------------------------------------
end module rho_profile<|MERGE_RESOLUTION|>--- conflicted
+++ resolved
@@ -512,18 +512,6 @@
 !  used in star setup to write softened stellar profile.
 !+
 !----------------------------------------------------------------
-<<<<<<< HEAD
-  subroutine write_softened_profile(outputpath, m, pres, temp, r, rho, ene)
-   real, allocatable               :: m(:),rho(:),pres(:),r(:),ene(:),temp(:)
-   character(len=120), intent(in)  :: outputpath
-   integer                         :: i
-   open(1, file = outputpath, status = 'new')
-   write(1,'(a)') '[    Mass   ]  [  Pressure ]  [Temperature]  [   Radius  ]  [  Density  ]  [   E_int   ]'
-   write(1,42) (m(i), pres(i), temp(i), r(i), rho(i), ene(i), i = 1, size(r))
-  42 format (es13.7, 2x, es13.7, 2x, es13.7, 2x, es13.7, 2x, es13.7, 2x, es13.7)
-   close(1, status = 'keep')
-  end subroutine write_softened_profile
-=======
 subroutine write_softened_profile(outputpath, m, pres, temp, r, rho, ene)
  real, allocatable               :: m(:),rho(:),pres(:),r(:),ene(:),temp(:)
  character(len=120), intent(in)  :: outputpath
@@ -535,7 +523,6 @@
  close(1, status = 'keep')
 end subroutine write_softened_profile
 
->>>>>>> b4550337
 !-----------------------------------------------------------------------
 !+
 !  Option 6:
