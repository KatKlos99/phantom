!--------------------------------------------------------------------------!
! The Phantom Smoothed Particle Hydrodynamics code, by Daniel Price et al. !
! Copyright (c) 2007-2021 The Authors (see AUTHORS)                        !
! See LICENCE file for usage and distribution conditions                   !
! http://phantomsph.bitbucket.io/                                          !
!--------------------------------------------------------------------------!
module rho_profile
!
! This contains several density profiles, including
!               1) uniform
!               2) polytrope
!               3) piecewise polytrope
!               4) Evrard
!               5) Read data from MESA file
!               6) Read data from KEPLER file
!               7) Bonnor-Ebert sphere
!
! :References: None
!
! :Owner: Daniel Price
!
! :Runtime parameters: None
!
! :Dependencies: datafiles, eos, fileutils, physcon, prompting, units
!
 use physcon, only: pi,fourpi
 implicit none

 public  :: rho_uniform,rho_polytrope,rho_piecewise_polytrope, &
            rho_evrard,read_mesa,read_kepler_file, &
            rho_bonnorebert,prompt_BEparameters
 public  :: write_softened_profile,calc_mass_enc
 private :: integrate_rho_profile,get_dPdrho

contains

!-----------------------------------------------------------------------
!+
!  Option 1:
!  Calculate a uniform density profile
!+
!-----------------------------------------------------------------------
subroutine rho_uniform(ng,mass,radius,rtab,rhotab)
 integer, intent(in)  :: ng
 real,    intent(in)  :: mass,radius
 real,    intent(out) :: rtab(:),rhotab(:)
 integer              :: i
 real                 :: dr,density

 density = 3.0*mass/(fourpi*radius**3)
 dr      = radius/real(ng)
 do i=1,ng
    rtab(i)   = i*dr
    rhotab(i) = density
 enddo

end subroutine rho_uniform

!-----------------------------------------------------------------------
!+
!  Option 2:
!  Calculate the density profile for a polytrope (recall G==1)
!+
!-----------------------------------------------------------------------
subroutine rho_polytrope(gamma,polyk,Mstar,rtab,rhotab,npts,rhocentre,set_polyk,Rstar)
 implicit none
 integer, intent(out)             :: npts
 real,    intent(in)              :: gamma
 real,    intent(in)              :: Mstar
 real,    intent(inout)           :: rtab(:),polyk
 real,    intent(out)             :: rhotab(size(rtab))
 real,    intent(inout), optional :: Rstar
 real,    intent(out),   optional :: rhocentre
 logical, intent(in),    optional :: set_polyk
 integer                          :: i,j
 real                             :: r(size(rtab)),v(size(rtab)),den(size(rtab))
 real                             :: dr,an,rhs,Mstar_f,rhocentre0
 real                             :: fac,rfac

 dr   = 0.001
 an   = 1./(gamma-1.)
 v(1) = 0.0
 v(2) = dr*(1.0 - dr*dr/6. )
 r(1) = 0.

 i = 2
 do while (v(i) >= 0.)
    r(i)    = (i-1)*dr
    rhs    = - r(i)*(v(i)/r(i))**an
    v(i+1) = 2*v(i) - v(i-1) + dr*dr*rhs
    i      = i + 1
    if (i+1 > size(rtab)) then ! array is not large enough; restart with larger dr
       dr   = dr*2.
       r(2) = dr
       v(2) = dr*(1.0 - dr*dr/6. )
       i = 2
    endif
 enddo
 npts = i-1
 !
 !--Calculate the mass, Mstar_f, out to radius r using the density without
 !  the central density multiplier.
 !
 den(1) = 1.0
 Mstar_f = 0.
 do j = 2,npts
    den(j)   = (v(j)/r(j))**an
    Mstar_f  = Mstar_f + fourpi*r(j)*r(j)*den(j)*dr
 enddo
 !
 !--Rescale the central density to give desired mass, Mstar
 !  This is using the incorrect polyk
 !
 fac        = (gamma*polyk)/(fourpi*(gamma - 1.))
 rhocentre0 = ((Mstar/Mstar_f)/fac**1.5)**(2./(3.*gamma - 4.))
 rfac       = sqrt(fac*rhocentre0**(gamma - 2.))

 if (present(set_polyk) .and. present(Rstar) ) then
    if ( set_polyk ) then
       !--Rescale radius to get polyk
       rfac      = Rstar/(r(npts)*rfac)
       polyk     = polyk*rfac
       !
       !--Re-rescale central density to give desired mass (using the correct polyk)
       fac        = (gamma*polyk)/(fourpi*(gamma - 1.))
       rhocentre0 = ((Mstar/Mstar_f)/fac**1.5)**(2./(3.*gamma - 4.))
       rfac       = sqrt(fac*rhocentre0**(gamma - 2.))
    endif
 endif

 rtab   = r * rfac
 rhotab = rhocentre0 * den
 if (present(Rstar))     Rstar     = r(npts)*rfac
 if (present(rhocentre)) rhocentre = rhocentre0

end subroutine rho_polytrope

!-----------------------------------------------------------------------
!+
!  Option 3:
!  Calculate the density profile for a piecewise polytrope
!  Original Authors: Madeline Marshall & Bernard Field
!  Supervisors: James Wurster & Paul Lasky
!+
!-----------------------------------------------------------------------
subroutine rho_piecewise_polytrope(rtab,rhotab,rhocentre,mstar_in,npts,ierr)
 integer, intent(out)   :: npts,ierr
 real,    intent(in)    :: mstar_in
 real,    intent(out)   :: rhocentre,rtab(:),rhotab(:)
 integer, parameter     :: itermax = 1000
 integer                :: iter,lastsign
 real                   :: dr,drho,mstar
 logical                :: iterate,bisect
 !
 !--initialise variables
 iter      = 0
 ierr      = 0
 drho      = 0.0
 dr        = 30.0/size(rtab)
 rhocentre = 1.0
 lastsign  = 1
 iterate   = .true.
 bisect    = .false.
 !
 !--Iterate to get the correct density profile
 do while ( iterate )
    call integrate_rho_profile(rtab,rhotab,rhocentre,dr,npts,ierr)
    if (ierr > 0) then
       !--did not complete the profile; reset dr
       dr   = 2.0*dr
       ierr = 0
    else
       call calc_mass_enc(npts,rtab,rhotab,mstar=mstar)
       !--iterate to get the correct mass
       if (iter==0) then
          rhocentre = rhocentre * (mstar_in/mstar)**(1./3.)
          lastsign  = int( sign(1.0,mstar_in-mstar) )
       elseif (iter==1) then
          drho      = 0.1*rhocentre*lastsign
          lastsign  = int( sign(1.0,mstar_in-mstar) )
       else
          if (bisect) then
             drho = 0.5*drho*lastsign*sign(1.0,mstar_in-mstar)
          else
             if (lastsign /= int( sign(1.0,mstar_in-mstar) ) ) then
                bisect = .true.
                drho   = -0.5*drho
             endif
          endif
       endif
       rhocentre = rhocentre + drho
       lastsign  = int( sign(1.0,mstar_in-mstar) )
       iter      = iter + 1
       !--Converged: exit
       if (abs(mstar_in-mstar) < epsilon(mstar_in)*1.0d4) iterate = .false.
       !--Did not converge: abort
       if (iter > itermax) then
          ierr    = 2
          iterate = .false.
       endif
    endif
 enddo

end subroutine rho_piecewise_polytrope
!-----------------------------------------------------------------------
!  Calculate the density profile using an arbitrary EOS and
!  given a central density
!-----------------------------------------------------------------------
subroutine integrate_rho_profile(rtab,rhotab,rhocentre,dr,npts,ierr)
 integer, intent(out) :: npts,ierr
 real,    intent(out) :: rtab(:),rhotab(:)
 real,    intent(in)  :: rhocentre,dr
 integer              :: i
 real                 :: drhodr,dPdrho,dPdrho_prev
 logical              :: iterate
 !
 !--Initialise variables
 !
 i         = 1
 ierr      = 0
 rtab      = 0.0
 rhotab    = 0.0
 drhodr    = 0.0
 rtab(1)   = 0.0
 rhotab(1) = rhocentre
 iterate   = .true.
 dPdrho_prev = 0.0
 !
 do while ( iterate )
    i = i + 1
    rhotab(i) = rhotab(i-1) + dr*drhodr
    rtab(i)   = rtab(i-1)   + dr
    dPdrho    = get_dPdrho(rhotab(i))
    if (i==2) then
       drhodr = drhodr - fourpi*rhotab(i-1)**2*dr/dPdrho
    else
       drhodr = drhodr + dr*(drhodr**2/rhotab(i-1) &
              - fourpi*rhotab(i)**2/dPdrho &
              - (dPdrho-dPdrho_prev)/(dr*dPdrho)*drhodr - 2.0*drhodr/rtab(i) )
    endif
    dPdrho_prev = dPdrho
    if (rhotab(i) < 0.0) iterate = .false.
    if (i >=size(rtab)) then
       ierr    = 1
       iterate = .false.
    endif
 enddo

 npts         = i
 rhotab(npts) = 0.0

end subroutine integrate_rho_profile
!-----------------------------------------------------------------------
!  Calculates pressure at a given density
!-----------------------------------------------------------------------
real function get_dPdrho(rho)
 use units, only: unit_density,unit_pressure
 use eos,   only: rhocrit0pwpcgs,rhocrit1pwpcgs,rhocrit2pwpcgs,p1pwpcgs, &
                  gamma0pwp,gamma1pwp,gamma2pwp,gamma3pwp
 real, intent(in)  :: rho
 real              :: rhocrit0pwp,rhocrit1pwp,rhocrit2pwp,presscrit
 real              :: polyk0,polyk1,polyk2,polyk3
 real              :: gamma,polyk

 rhocrit0pwp = rhocrit0pwpcgs/unit_density
 rhocrit1pwp = rhocrit1pwpcgs/unit_density
 rhocrit2pwp = rhocrit2pwpcgs/unit_density
 presscrit   = p1pwpcgs/unit_pressure
 polyk1      = presscrit/rhocrit1pwp**gamma1pwp
 polyk2      = presscrit/rhocrit1pwp**gamma2pwp
 polyk3      = polyk2*rhocrit2pwp**(gamma2pwp-gamma3pwp)
 polyk0      = polyk1*rhocrit0pwp**(gamma1pwp-gamma0pwp)

 if (rho < rhocrit0pwp) then
    gamma = 5./3.
    polyk = polyk0
 elseif (rho < rhocrit1pwp) then
    gamma = gamma1pwp
    polyk = polyk1
 elseif (rho < rhocrit2pwp) then
    gamma = gamma2pwp
    polyk = polyk2
 else
    gamma = gamma3pwp
    polyk = polyk3
 endif
 get_dPdrho = gamma * polyk * rho**(gamma-1.0)

end function get_dPdrho

!-----------------------------------------------------------------------
!  Calculate the enclosed mass of a star
!-----------------------------------------------------------------------
subroutine calc_mass_enc(npts,rtab,rhotab,mtab,mstar)
 integer, intent(in)            :: npts
 real,    intent(in)            :: rtab(:),rhotab(:)
 real,    intent(out), optional :: mtab(:),mstar
 integer                        :: i
 real                           :: ri,ro,menc(npts)

 ro      = 0.5*( rtab(1) + rtab(2) )
 menc(1) = ro**3*rhotab(1)/3.0
 do i = 2,npts-1
    ri      = 0.5*(rtab(i) + rtab(i-1))
    ro      = 0.5*(rtab(i) + rtab(i+1))
    menc(i) = menc(i-1) + rhotab(i)*rtab(i)**2*(ro - ri)
 enddo
 ri         = 0.5*(rtab(npts) + rtab(npts-1))
 menc(npts) = menc(npts-1) + rhotab(npts)*rtab(npts)**2*(rtab(npts) - ri)
 menc       = menc*fourpi

 if (present(mtab))  mtab  = menc
 if (present(mstar)) mstar = menc(npts)

end subroutine calc_mass_enc

!-----------------------------------------------------------------------
!+
!  Option 4:
!  Calculate the density profile for the Evrard Collapse
!+
!-----------------------------------------------------------------------
subroutine rho_evrard(ng,mass,radius,rtab,rhotab)
 integer, intent(in)  :: ng
 real,    intent(in)  :: mass,radius
 real,    intent(out) :: rtab(:),rhotab(:)
 integer              :: i
 real                 :: dr

 dr = radius/real(ng)
 do i=1,ng
    rtab(i)   = i*dr
    rhotab(i) = mass/(2.0*pi*radius*radius*rtab(i))
 enddo

end subroutine rho_evrard

!-----------------------------------------------------------------------
!+
!  Read quantities from MESA profile or from profile in the format of
!  the P12 star (phantom/data/star_data_files/P12_Phantom_Profile.data)
!+
!-----------------------------------------------------------------------
subroutine read_mesa(filepath,rho,r,pres,m,ene,temp,Xfrac,Yfrac,Mstar,ierr,cgsunits)
 use physcon,   only:solarm
 use eos,       only:X_in,Z_in
 use fileutils, only:get_nlines,get_ncolumns,string_delete,lcase
 use datafiles, only:find_phantom_datafile
 use units,     only:udist,umass,unit_density,unit_pressure,unit_ergg
 integer                                    :: lines,rows,i,ncols,nheaderlines
 character(len=*), intent(in)               :: filepath
 logical, intent(in), optional              :: cgsunits
 integer, intent(out)                       :: ierr
 character(len=10000)                       :: dumc
 character(len=120)                         :: fullfilepath
 character(len=24),allocatable              :: header(:),dum(:)
 logical                                    :: iexist,usecgs
 real,allocatable,dimension(:,:)            :: dat
 real,allocatable,dimension(:),intent(out)  :: rho,r,pres,m,ene,temp,Xfrac,Yfrac
 real, intent(out)                          :: Mstar

 rows = 0
 usecgs = .false.
 if (present(cgsunits)) usecgs = cgsunits
 !
 !--Get path name
 !
 ierr = 0
 fullfilepath = find_phantom_datafile(filepath,'star_data_files')
 inquire(file=trim(fullfilepath),exist=iexist)
 if (.not.iexist) then
    ierr = 1
    return
 endif
 lines = get_nlines(fullfilepath) ! total number of lines in file
 open(unit=40,file=fullfilepath,status='old')
 call get_ncolumns(40,ncols,nheaderlines)
 if (nheaderlines == 6) then ! Assume file is a MESA profile, and so it has 6 header lines, and (row=3, col=2) = number of zones
    read(40,'()')
    read(40,'()')
    read(40,*) lines,lines
    read(40,'()')
    read(40,'()')
 else
    lines = lines - nheaderlines
    do i=1,nheaderlines-1
       read(40,'()')
    enddo
 endif
 if (lines <= 0) then ! file not found
    ierr = 1
    return
 endif

 read(40,'(a)') dumc! counting rows
 call string_delete(dumc,'[')
 call string_delete(dumc,']')
 allocate(dum(500)) ; dum = 'aaa'
 read(dumc,*,end=101) dum
 101 do i = 1,500
    if (dum(i)=='aaa') then
       rows = i-1
       exit
    endif
 enddo

 allocate(header(rows),dat(lines,rows))
 header(1:rows) = dum(1:rows)
 deallocate(dum)

 do i = 1,lines
    read(40,*) dat(lines-i+1,1:rows)
 enddo

 close(40)

 allocate(m(lines),r(lines),pres(lines),rho(lines),ene(lines), &
         temp(lines),Xfrac(lines),Yfrac(lines))

 close(40)

 ! Set mass fractions to default in eos module if not in file
 Xfrac = X_in
 Yfrac = 1. - X_in - Z_in
 do i = 1, rows
<<<<<<< HEAD
    if ( (trim(header(i))=='mass_grams') .or.&
          (trim(header(i))=='mass') ) m(1:lines) = dat(1:lines,i)
    if ( (trim(header(i))=='rho') .or.&
          (trim(header(i))=='density') ) rho(1:lines) = dat(1:lines,i)
    if ( (trim(header(i))=='cell_specific_IE') .or.&
          (trim(header(i))=='energy') ) ene(1:lines) = dat(1:lines,i)
    if (trim(header(i))=='radius_cm') r(1:lines) = dat(1:lines,i)
    if (trim(header(i))=='pressure') pres(1:lines) = dat(1:lines,i)
    if (trim(header(i))=='temperature') temp(1:lines) = dat(1:lines,i)
    if (trim(header(i))=='x_mass_fraction_H') Xfrac(1:lines) = dat(1:lines,i)
    if (trim(header(i))=='y_mass_fraction_He') Yfrac(1:lines) = dat(1:lines,i)
=======
    select case(trim(lcase(header(i))))
    case('mass_grams')
       m = dat(1:lines,i)
    case('mass')
       m = dat(1:lines,i)
       if (nheaderlines == 6) m = m * solarm  ! If reading MESA profile, 'mass' is in units of Msun
    case('rho','density')
       rho = dat(1:lines,i)
    case('energy','e_int')
       ene = dat(1:lines,i)
    case('radius','radius_cm')
       r = dat(1:lines,i)
    case('pressure')
       pres = dat(1:lines,i)
    case('temperature')
       temp = dat(1:lines,i)
    case('x_mass_fraction_h')
       Xfrac = dat(1:lines,i)
    case('y_mass_fraction_he')
       Yfrac = dat(1:lines,i)
    end select
>>>>>>> f085107e
 enddo

 if (.not. usecgs) then
    m = m / umass
    r = r / udist
    pres = pres / unit_pressure
    rho = rho / unit_density
    ene = ene / unit_ergg
 endif

 Mstar = m(lines)
end subroutine read_mesa

!----------------------------------------------------------------
!  Write stellar profile in format readable by read_mesa;
!  used in star setup to write softened stellar profile.
!----------------------------------------------------------------
subroutine write_softened_profile(outputpath, m, pres, temp, r, rho, ene, Xfrac, Yfrac, csound)
 real, intent(in)                :: m(:),rho(:),pres(:),r(:),ene(:),temp(:)
 real, intent(in), optional      :: Xfrac(:),Yfrac(:),csound(:)
 character(len=120), intent(in)  :: outputpath
 integer                         :: i

 open(1, file = outputpath, status = 'new')

 if (present(Xfrac) .and. present(Yfrac)) then
    if (present(csound)) then
       write(1,'(a)') '[    Mass   ]  [  Pressure ]  [Temperature]  [   Radius  ]  &
       &[  Density  ]  [   E_int   ]  [   Xfrac   ]  [   Yfrac   ]  [Sound speed]'
       write(1,101) (m(i),pres(i),temp(i),r(i),rho(i),ene(i),Xfrac(i),Yfrac(i),csound(i),i=1,size(r))
101    format (es13.6,2x,es13.6,2x,es13.6,2x,es13.6,2x,es13.6,2x,es13.6,2x,es13.6,&
       2x,es13.6,2x,es13.6)
    else
       write(1,'(a)') '[    Mass   ]  [  Pressure ]  [Temperature]  [   Radius  ]  &
       &[  Density  ]  [   E_int   ]  [   Xfrac   ]  [   Yfrac   ]'
       write(1,102) (m(i),pres(i),temp(i),r(i),rho(i),ene(i),Xfrac(i),Yfrac(i),i=1,size(r))
102    format (es13.6,2x,es13.6,2x,es13.6,2x,es13.6,2x,es13.6,2x,es13.6,2x,es13.6,&
       2x,es13.6)
    endif
 else
    write(1,'(a)') '[    Mass   ]  [  Pressure ]  [Temperature]  [   Radius  ]  &
    &[  Density  ]  [   E_int   ]'
    write(1,103) (m(i),pres(i),temp(i),r(i),rho(i),ene(i),i=1,size(r))
103 format (es13.6,2x,es13.6,2x,es13.6,2x,es13.6,2x,es13.6,2x,es13.6)
 endif

 close(1, status = 'keep')

end subroutine write_softened_profile

!-----------------------------------------------------------------------
!+
!  Option 6:
!  Read in datafile from the KEPLER stellar evolution code
!+
!-----------------------------------------------------------------------
subroutine read_kepler_file(filepath,ng_max,n,rtab,rhotab,ptab,temperature,&
                               enitab,totmass,ierr,mcut,rcut)
 use units,     only:udist,umass,unit_density,unit_pressure,unit_ergg
 use datafiles, only:find_phantom_datafile
 integer,          intent(in)  :: ng_max
 integer,          intent(out) :: ierr,n
 real,             intent(out) :: rtab(:),rhotab(:),ptab(:),temperature(:),enitab(:)
 real,             intent(out) :: totmass
 real,             intent(out), optional :: rcut
 real,             intent(in), optional :: mcut
 character(len=*), intent(in)  :: filepath
 character(len=120)            :: fullfilepath
 integer                       :: i,iread,aloc,iunit
 integer, parameter            :: maxstardatacols = 9
 real                          :: stardata(ng_max,maxstardatacols)
 logical                       :: iexist,n_too_big
 !
 !--Get path name
 !
 ierr = 0
 fullfilepath = find_phantom_datafile(filepath,'star_data_files')
 inquire(file=trim(fullfilepath),exist=iexist)
 if (.not.iexist) then
    ierr = 1
    return
 endif
 !
 !--Read data from file
 !
 n = 0
 stardata(:,:) = 0.
 n_too_big = .false.
 do iread=1,2
    !--open
    open(newunit=iunit, file=trim(fullfilepath), status='old',iostat=ierr)
    if (.not. n_too_big) then
       !--skip 23 header lines
       do i=1,23
          read(iunit,*)
       enddo
       if (iread==1) then
          !--first reading
          n = 0
          do while (ierr==0 .and. n < size(stardata(:,1)))
             n = n + 1
             read(iunit,*,iostat=ierr)
             if (ierr /= 0) n = n - 1
          enddo
          if (n >= size(stardata(:,1))) n_too_big = .true.
       else
          !--Second reading
          do i=1,n
             read(iunit,*,iostat=ierr) stardata(i,:)
          enddo
          ! fills hole in center of star
          ! copy first row from second row
          !stardata(1,:) = stardata(2,:)
          ! setting mass, radius, velocity to zero
          !stardata(1,3:5) = 0
       endif
    endif
    close(iunit)
 enddo
 if (n < 1) then
    ierr = 2
    return
 endif
 if (n_too_big) then
    ierr = 3
    return
 endif
 !
 !--convert relevant data from CGS to code units
 !
 !radius
 stardata(1:n,4)  = stardata(1:n,4)/udist
 rtab(1:n)        = stardata(1:n,4)

 !density
 stardata(1:n,6)  = stardata(1:n,6)/unit_density
 rhotab(1:n)      = stardata(1:n,6)

 !mass
 stardata(1:n,3)  = stardata(1:n,3)/umass
 totmass          = stardata(n,3)

 !pressure
 stardata(1:n,8)  = stardata(1:n,8)/unit_pressure
 ptab(1:n)        = stardata(1:n,8)

 !temperature
 temperature(1:n) = stardata(1:n,7)

 !specific internal energy
 stardata(1:n,9)  = stardata(1:n,9)/unit_ergg
 enitab(1:n)      = stardata(1:n,9)

 if (present(rcut) .and. present(mcut)) then
    aloc = minloc(abs(stardata(1:n,1) - mcut),1)
    rcut = rtab(aloc)
    print*, 'rcut = ', rcut
 endif

end subroutine read_kepler_file
!-----------------------------------------------------------------------
!+
!  Option 7:
!  Calculates a Bonnor-Ebert sphere
!  An error will be returned if the user is request a normalised
!  radius > 5x the critical radius or if the density ratio between
!  centre and edge values is not large enough
!
!  Examples:
!  To reproduce the sphere in Wurster & Bate (2019):
!     iBEparam = 5, normalised radius = 7.45; physical mass = 1Msun; fac = 1.0
!  To reproduce the sphere in Saiki & Machida (2020):
!     iBEparam = 4, normalised radius = 12.9; physical radius = 5300au; fac = 6.98
!     cs_sphere = 18900cm/s (this is 10K, assuming gamma = 1)
!     density_contrast = 4.48
!+
!-----------------------------------------------------------------------
subroutine rho_bonnorebert(iBEparam,central_density,edge_density,rBE,xBE,mBE,facBE,csBE,npts,iBElast,rtab,rhotab,ierr)
 use physcon, only:au,pc,mass_proton_cgs,solarm
 use units,   only:umass,udist
 use eos,     only:gmw
 integer, intent(in)    :: iBEparam,npts
 integer, intent(out)   :: iBElast,ierr
 real,    intent(in)    :: csBE
 real,    intent(inout) :: rBE,mBE,xBE,facBE,central_density
 real,    intent(out)   :: edge_density,rtab(:),rhotab(:)
 integer                :: j
 real                   :: xi,phi,func,containedmass,dxi,dfunc,rho,dphi
 real                   :: rBE0,rho1,rho2,fac_close
 real                   :: mtab(npts)
 logical                :: write_BE_profile = .true.
 logical                :: debug = .true.
 logical                :: override_critical = .false.  ! if true, will not error out if the density ratio is too small

 !--Initialise variables
 xi             = 0.0
 phi            = 0.0
 func           = 0.0
 containedmass  = 0.0
 dxi            = 5.01*6.45/float(npts)
 dfunc          = (-exp(phi))*dxi
 rtab           = 0.  ! array of radii
 mtab           = 0.  ! array of enclosed masses
 rhotab         = 0.  ! array of densities
 rhotab(1)      = 1.  ! initial normalised density
 rho            = 1.
 ierr           = 0

 !--Calculate a normalised BE profile out to 5 critical radii
 do j = 2,npts
    xi    = (j-1)*dxi
    func  = func + dfunc
    dphi  = func*dxi
    phi   = phi + dphi
    dfunc = (-exp(phi) - 2.0*func/xi)*dxi
    rho   = exp(phi)
    containedmass = containedmass + fourpi*xi*xi*rho*dxi
    rtab(j)       = xi
    mtab(j)       = containedmass
    rhotab(j)     = rho
 enddo
 iBElast = npts

 !--Determine scaling factors for the BE
 fac_close = 1000.
 if (iBEparam==4) central_density = (csBE*xBE/rBE)**2/fourpi
 if (iBEparam==5) then
    do j = 1, npts
       if (rtab(j) < xBE) iBElast = j
    enddo
    central_density = (csBE**3*mtab(iBElast)*facBE/mBE)**2/fourpi**3
 endif
 if (iBEparam==6) then
    do j = 1,npts
       rho1 = (csBE*rtab(j)/rBE)**2/fourpi
       rho2 = (csBE**3*mtab(j)/mBE)**2/fourpi**3
       if (debug) print*, j,rtab(j),rho1,rho2,rho1/rho2
       if (abs(rho1/rho2 - 1.) < fac_close) then
          fac_close = abs(rho1/rho2 - 1.)
          iBElast = j
       endif
    enddo
    central_density = (csBE**3*mtab(iBElast)/mBE)**2/fourpi**3
    !--Error out if required
    if (fac_close > 0.1) then
       print*, 'A BE sphere with the requested mass and radius cannot be constructed.  Aborting.'
       ierr = 1
       return
    endif
 endif
 rBE0 = csBE/sqrt(fourpi*central_density)

 !--Scale the entire profile to match the input parameters
 do j = 1, npts
    if (iBEparam == 2 .and. rtab(j) < xBE) iBElast = j

    rtab(j)   = rBE0 * rtab(j)
    mtab(j)   = mtab(j) * central_density*rBE0**3
    rhotab(j) = central_density * rhotab(j)

    if (iBEparam == 1 .and. rtab(j) < rBE) iBElast = j
    if (iBEparam == 4 .and. rtab(j) < rBE) iBElast = j
    if (iBEparam == 3 .and. mtab(j) < mBE) iBElast = j
 enddo
 !--Set the remaining properties
 if (iBEparam==4) then
    central_density = central_density*facBE
    mtab(iBElast)   = mtab(iBElast)*facBE
    rhotab          = rhotab*facBE
 endif
 if (iBEparam==5) then
    central_density = central_density/sqrt(facBE)
    mtab(iBElast)   = mtab(iBElast)*facBE
    rhotab          = rhotab/sqrt(facBE)
 endif
 mBE = mtab(iBElast)
 rBE = rtab(iBElast)
 xBE = rBE/rBE0
 edge_density = rhotab(iBElast)

 print*, '------ BE sphere properties --------'
 print*, ' Value of central density (code units) = ',central_density
 print*, ' Value of central density (g/cm^3)     = ',central_density*umass/udist**3
 print*, ' Value of central density (1/cm^3)     = ',central_density*umass/(gmw*mass_proton_cgs*udist**3)
 print*, ' Radius (dimensionless) = ',xBE
 print*, ' Radius (code)          = ',rBE
 print*, ' Radius (cm)            = ',rBE*udist
 print*, ' Radius (au)            = ',rBE*udist/au
 print*, ' Radius (pc)            = ',rBE*udist/pc
 print*, ' Total mass (Msun)      = ',mBE*umass/solarm
 print*, ' rho_c/rho_outer             = ',central_density/edge_density
 print*, ' Equilibrium temperature (K) = ',mBE*umass*pc/(rBE*udist*solarm*2.02)
 print*, '------------------------------------'

 !--Error out if required
 if (iBEparam==6 .and. fac_close > 0.1) then
    print*, 'A BE sphere with the requested mass and radius cannot be constructed.  Aborting.'
    ierr = 1
    return
 endif
 if (central_density/rhotab(iBElast) < 14.1) then
    print*, 'The density ratio between the central and edge densities is too low and the sphere will not collapse.'
    if (.not. override_critical) then
       print*, 'Aborting.'
       ierr = 1
       return
    endif
 endif

 !--Write the scaled BE profile that is to be used
 if (write_BE_profile) then
    open(unit = 26393,file='BonnorEbert.txt')
    write(26393,'(a)') "# [01     r(code)]   [02 M_enc(code)]   [03   rho(code)]"
    do j = 1,iBElast
       write(26393,'(3(1pe18.10,1x))') rtab(j),mtab(j),rhotab(j)
    enddo
 endif

end subroutine rho_bonnorebert
!-----------------------------------------------------------------------
!  Prompts for the BE sphere
!  (see setup_sphereinbox for read/write_setup commands)
!-----------------------------------------------------------------------
subroutine prompt_BEparameters(iBEparam,rho_cen,rad_phys,rad_norm,mass_phys,fac,umass,udist,au,solarm)
 use prompting,    only:prompt
 integer,      intent(out) :: iBEparam
 real,         intent(out) :: rho_cen,rad_phys,rad_norm,mass_phys,fac
 real,         intent(in)  :: au,solarm
 real(kind=8), intent(in)  :: umass,udist

 print*, 'Please select parameters used to fit the BE sphere:'
 print*, 'The pairs are: '
 print*, '  1: central density & physical radius'
 print*, '  2: central density & normalised radius'
 print*, '  3: central density & physical mass'
 print*, '  4: normalised radius & physical radius & overdensity factor'
 print*, '  5: normalised radius & physical mass   & overdensity factor'
 print*, '  6: physical mass & physical radius'
 iBEparam = 5
 call prompt('Please enter your choice now: ',iBEparam,1,6)

 !--Default values
 rho_cen   = 3.8d-18
 rad_phys  = 7000.*au/udist
 rad_norm  = 7.45
 mass_phys = 1.0*solarm/umass
 fac       = 1.0 ! This might need to be removed

 !--Ask for the values depending on iBEparam
 if (iBEparam==1 .or. iBEparam==2 .or. iBEparam==3) call prompt('Enter the central density [cgs]: ',rho_cen,0.)
 if (iBEparam==1 .or. iBEparam==4 .or. iBEparam==6) call prompt('Enter the physical radius [code]: ',rad_phys,0.)
 if (iBEparam==2 .or. iBEparam==4 .or. iBEparam==5) call prompt('Enter the normalised radius (critical==6.45): ',rad_norm,0.)
 if (iBEparam==3 .or. iBEparam==5 .or. iBEparam==6) call prompt('Enter the physical mass [code]: ',mass_phys,0.)
 if (iBEparam==4 .or. iBEparam==5) call prompt('Enter density enhancement factor (for mass = fac*mBE): ',fac,1.)
 rho_cen = rho_cen * udist**3/umass ! convert to code units

end subroutine prompt_BEparameters
!-----------------------------------------------------------------------
end module rho_profile<|MERGE_RESOLUTION|>--- conflicted
+++ resolved
@@ -423,19 +423,6 @@
  Xfrac = X_in
  Yfrac = 1. - X_in - Z_in
  do i = 1, rows
-<<<<<<< HEAD
-    if ( (trim(header(i))=='mass_grams') .or.&
-          (trim(header(i))=='mass') ) m(1:lines) = dat(1:lines,i)
-    if ( (trim(header(i))=='rho') .or.&
-          (trim(header(i))=='density') ) rho(1:lines) = dat(1:lines,i)
-    if ( (trim(header(i))=='cell_specific_IE') .or.&
-          (trim(header(i))=='energy') ) ene(1:lines) = dat(1:lines,i)
-    if (trim(header(i))=='radius_cm') r(1:lines) = dat(1:lines,i)
-    if (trim(header(i))=='pressure') pres(1:lines) = dat(1:lines,i)
-    if (trim(header(i))=='temperature') temp(1:lines) = dat(1:lines,i)
-    if (trim(header(i))=='x_mass_fraction_H') Xfrac(1:lines) = dat(1:lines,i)
-    if (trim(header(i))=='y_mass_fraction_He') Yfrac(1:lines) = dat(1:lines,i)
-=======
     select case(trim(lcase(header(i))))
     case('mass_grams')
        m = dat(1:lines,i)
@@ -457,7 +444,6 @@
     case('y_mass_fraction_he')
        Yfrac = dat(1:lines,i)
     end select
->>>>>>> f085107e
  enddo
 
  if (.not. usecgs) then
